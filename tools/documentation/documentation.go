package main

import (
	"flag"
	"fmt"
	"html/template"
	"log"
	"os"
	"strings"
	"time"

<<<<<<< HEAD
	"github.com/idoall/gocryptotrader/common"
=======
	"github.com/thrasher-corp/gocryptotrader/common"
>>>>>>> 0501455a
)

const (
	commonPath                      = "..%s..%scommon%s"
	communicationsPath              = "..%s..%scommunications%s"
	communicationsBasePath          = "..%s..%scommunications%sbase%s"
	communicationsSlackPath         = "..%s..%scommunications%sslack%s"
	communicationsSmsglobalPath     = "..%s..%scommunications%ssmsglobal%s"
	communicationsSMTPPath          = "..%s..%scommunications%ssmtpservice%s"
	communicationsTelegramPath      = "..%s..%scommunications%stelegram%s"
	configPath                      = "..%s..%sconfig%s"
	currencyPath                    = "..%s..%scurrency%s"
	currencyFXPath                  = "..%s..%scurrency%sforexprovider%s"
	currencyFXBasePath              = "..%s..%scurrency%sforexprovider%sbase%s"
	currencyFXCurrencyConverterPath = "..%s..%scurrency%sforexprovider%scurrencyconverterapi%s"
	currencyFXCurrencylayerPath     = "..%s..%scurrency%sforexprovider%scurrencylayer%s"
	currencyFXFixerPath             = "..%s..%scurrency%sforexprovider%sfixer.io%s"
	currencyFXOpenExchangeRatesPath = "..%s..%scurrency%sforexprovider%sopenexchangerates%s"
	eventsPath                      = "..%s..%sevents%s"
	exchangesPath                   = "..%s..%sexchanges%s"
	exchangesNoncePath              = "..%s..%sexchanges%snonce%s"
	exchangesOrderbookPath          = "..%s..%sexchanges%sorderbook%s"
	exchangesStatsPath              = "..%s..%sexchanges%sstats%s"
	exchangesTickerPath             = "..%s..%sexchanges%sticker%s"
	exchangesOrdersPath             = "..%s..%sexchanges%sorders%s"
	exchangesRequestPath            = "..%s..%sexchanges%srequest%s"
	portfolioPath                   = "..%s..%sportfolio%s"
	testdataPath                    = "..%s..%stestdata%s"
	toolsPath                       = "..%s..%stools%s"
	webPath                         = "..%s..%sweb%s"
	rootPath                        = "..%s..%s"

	// exchange packages
	alphapoint    = "..%s..%sexchanges%salphapoint%s"
	anx           = "..%s..%sexchanges%sanx%s"
	binance       = "..%s..%sexchanges%sbinance%s"
	bitfinex      = "..%s..%sexchanges%sbitfinex%s"
	bitflyer      = "..%s..%sexchanges%sbitflyer%s"
	bithumb       = "..%s..%sexchanges%sbithumb%s"
	bitmex        = "..%s..%sexchanges%sbitmex%s"
	bitstamp      = "..%s..%sexchanges%sbitstamp%s"
	bittrex       = "..%s..%sexchanges%sbittrex%s"
	btcmarkets    = "..%s..%sexchanges%sbtcmarkets%s"
	coinbasepro   = "..%s..%sexchanges%scoinbasepro%s"
	coinbene      = "..%s..%sexchanges%scoinbene%s"
	coinut        = "..%s..%sexchanges%scoinut%s"
	exmo          = "..%s..%sexchanges%sexmo%s"
	gateio        = "..%s..%sexchanges%sgateio%s"
	gemini        = "..%s..%sexchanges%sgemini%s"
	hitbtc        = "..%s..%sexchanges%shitbtc%s"
	huobi         = "..%s..%sexchanges%shuobi%s"
	itbit         = "..%s..%sexchanges%sitbit%s"
	kraken        = "..%s..%sexchanges%skraken%s"
	lakebtc       = "..%s..%sexchanges%slakebtc%s"
	lbank         = "..%s..%sexchanges%slbank%s"
	localbitcoins = "..%s..%sexchanges%slocalbitcoins%s"
	okcoin        = "..%s..%sexchanges%sokcoin%s"
	okex          = "..%s..%sexchanges%sokex%s"
	poloniex      = "..%s..%sexchanges%spoloniex%s"
	yobit         = "..%s..%sexchanges%syobit%s"
	zb            = "..%s..%sexchanges%szb%s"

	contributorsList = "https://api.github.com/repos/thrasher-corp/gocryptotrader/contributors"

	licenseName     = "LICENSE"
	contributorName = "CONTRIBUTORS"
)

var (
	verbose, replace     bool
	codebasePaths        map[string]string
	codebaseTemplatePath map[string]string
	codebaseReadme       map[string]readme
	tmpl                 *template.Template
	path                 string
	contributors         []contributor
)

type readme struct {
	Name         string
	Contributors []contributor
	NameURL      string
	Year         int
	CapitalName  string
}

type contributor struct {
	Login         string `json:"login"`
	URL           string `json:"html_url"`
	Contributions int    `json:"contributions"`
}

func main() {
	flag.BoolVar(&verbose, "v", false, "-v Verbose flag prints more information to the std output")
	flag.BoolVar(&replace, "r", false, "-r Replace flag generates and replaces all documentation across the code base")
	flag.Parse()

	fmt.Println(`
              GoCryptoTrader: Exchange documentation tool

    This will update and regenerate documentation for the different packages
    in GoCryptoTrader.`)

	codebasePaths = make(map[string]string)
	codebaseTemplatePath = make(map[string]string)
	codebaseReadme = make(map[string]readme)
	path = common.GetOSPathSlash()

	if err := getContributorList(); err != nil {
		log.Fatal("GoCryptoTrader: Exchange documentation tool GET error ", err)
	}

	fmt.Println("Contributor list fetched")

	if err := addTemplates(); err != nil {
		log.Fatal("GoCryptoTrader: Exchange documentation tool add template error ", err)
	}

	fmt.Println("Templates parsed")

	if err := updateReadme(); err != nil {
		log.Fatal("GoCryptoTrader: Exchange documentation tool update readme error ", err)
	}

	fmt.Println("\nTool finished")
}

// updateReadme iterates through codebase paths to check for readme files and either adds
// or replaces with new readme files.
func updateReadme() error {
	addPaths()

	for packageName := range codebasePaths {
		addReadmeData(packageName)

		if !checkReadme(packageName) {
			if verbose {
				fmt.Printf("* %s Readme file FOUND.\n", packageName)
			}
			if replace {
				if verbose {
					fmt.Println("file replacement")
				}
				if err := replaceReadme(packageName); err != nil {
					return err
				}
				continue
			}
			continue
		}
		if verbose {
			fmt.Printf("* %s Readme file NOT FOUND.\n", packageName)
		}
		if replace {
			if verbose {
				log.Println("file creation")
			}
			if err := createReadme(packageName); err != nil {
				return err
			}
			continue
		}
	}
	return nil
}

// addPaths adds paths to different potential README.md files in the codebase
func addPaths() {
	codebasePaths["common"] = fmt.Sprintf(commonPath, path, path, path)

	codebasePaths["communications comms"] = fmt.Sprintf(communicationsPath, path, path, path)
	codebasePaths["communications base"] = fmt.Sprintf(communicationsBasePath, path, path, path, path)
	codebasePaths["communications slack"] = fmt.Sprintf(communicationsSlackPath, path, path, path, path)
	codebasePaths["communications smsglobal"] = fmt.Sprintf(communicationsSmsglobalPath, path, path, path, path)
	codebasePaths["communications smtp"] = fmt.Sprintf(communicationsSMTPPath, path, path, path, path)
	codebasePaths["communications telegram"] = fmt.Sprintf(communicationsTelegramPath, path, path, path, path)

	codebasePaths["config"] = fmt.Sprintf(configPath, path, path, path)

	codebasePaths["currency"] = fmt.Sprintf(currencyPath, path, path, path)
	codebasePaths["currency forexprovider"] = fmt.Sprintf(currencyFXPath, path, path, path, path)
	codebasePaths["currency forexprovider base"] = fmt.Sprintf(currencyFXBasePath, path, path, path, path, path)
	codebasePaths["currency forexprovider currencyconverter"] = fmt.Sprintf(currencyFXCurrencyConverterPath, path, path, path, path, path)
	codebasePaths["currency forexprovider currencylayer"] = fmt.Sprintf(currencyFXCurrencylayerPath, path, path, path, path, path)
	codebasePaths["currency forexprovider fixer"] = fmt.Sprintf(currencyFXFixerPath, path, path, path, path, path)
	codebasePaths["currency forexprovider openexchangerates"] = fmt.Sprintf(currencyFXOpenExchangeRatesPath, path, path, path, path, path)

	codebasePaths["events"] = fmt.Sprintf(eventsPath, path, path, path)

	codebasePaths["portfolio"] = fmt.Sprintf(portfolioPath, path, path, path)
	codebasePaths["testdata"] = fmt.Sprintf(testdataPath, path, path, path)
	codebasePaths["tools"] = fmt.Sprintf(toolsPath, path, path, path)
	codebasePaths["web"] = fmt.Sprintf(webPath, path, path, path)
	codebasePaths["root"] = fmt.Sprintf(rootPath, path, path)

	codebasePaths["exchanges"] = fmt.Sprintf(exchangesPath, path, path, path)
	codebasePaths["exchanges nonce"] = fmt.Sprintf(exchangesNoncePath, path, path, path, path)
	codebasePaths["exchanges orderbook"] = fmt.Sprintf(exchangesOrderbookPath, path, path, path, path)
	codebasePaths["exchanges stats"] = fmt.Sprintf(exchangesStatsPath, path, path, path, path)
	codebasePaths["exchanges ticker"] = fmt.Sprintf(exchangesTickerPath, path, path, path, path)
	codebasePaths["exchanges orders"] = fmt.Sprintf(exchangesOrdersPath, path, path, path, path)
	codebasePaths["exchanges request"] = fmt.Sprintf(exchangesRequestPath, path, path, path, path)

	codebasePaths["exchanges alphapoint"] = fmt.Sprintf(alphapoint, path, path, path, path)
	codebasePaths["exchanges anx"] = fmt.Sprintf(anx, path, path, path, path)
	codebasePaths["exchanges binance"] = fmt.Sprintf(binance, path, path, path, path)
	codebasePaths["exchanges bitfinex"] = fmt.Sprintf(bitfinex, path, path, path, path)
	codebasePaths["exchanges bitflyer"] = fmt.Sprintf(bitflyer, path, path, path, path)
	codebasePaths["exchanges bithumb"] = fmt.Sprintf(bithumb, path, path, path, path)
	codebasePaths["exchanges bitmex"] = fmt.Sprintf(bitmex, path, path, path, path)
	codebasePaths["exchanges bitstamp"] = fmt.Sprintf(bitstamp, path, path, path, path)
	codebasePaths["exchanges bittrex"] = fmt.Sprintf(bittrex, path, path, path, path)
	codebasePaths["exchanges btcmarkets"] = fmt.Sprintf(btcmarkets, path, path, path, path)
	codebasePaths["exchanges coinut"] = fmt.Sprintf(coinut, path, path, path, path)
	codebasePaths["exchanges exmo"] = fmt.Sprintf(exmo, path, path, path, path)
	codebasePaths["exchanges coinbasepro"] = fmt.Sprintf(coinbasepro, path, path, path, path)
	codebasePaths["exchanges coinbene"] = fmt.Sprintf(coinbene, path, path, path, path)
	codebasePaths["exchanges gateio"] = fmt.Sprintf(gateio, path, path, path, path)
	codebasePaths["exchanges gemini"] = fmt.Sprintf(gemini, path, path, path, path)
	codebasePaths["exchanges hitbtc"] = fmt.Sprintf(hitbtc, path, path, path, path)
	codebasePaths["exchanges huobi"] = fmt.Sprintf(huobi, path, path, path, path)
	codebasePaths["exchanges itbit"] = fmt.Sprintf(itbit, path, path, path, path)
	codebasePaths["exchanges kraken"] = fmt.Sprintf(kraken, path, path, path, path)
	codebasePaths["exchanges lakebtc"] = fmt.Sprintf(lakebtc, path, path, path, path)
	codebasePaths["exchanges lbank"] = fmt.Sprintf(lbank, path, path, path, path)
	codebasePaths["exchanges localbitcoins"] = fmt.Sprintf(localbitcoins, path, path, path, path)
	codebasePaths["exchanges okcoin"] = fmt.Sprintf(okcoin, path, path, path, path)
	codebasePaths["exchanges okex"] = fmt.Sprintf(okex, path, path, path, path)
	codebasePaths["exchanges poloniex"] = fmt.Sprintf(poloniex, path, path, path, path)
	codebasePaths["exchanges yobit"] = fmt.Sprintf(yobit, path, path, path, path)
	codebasePaths["exchanges zb"] = fmt.Sprintf(zb, path, path, path, path)

	codebasePaths["CONTRIBUTORS"] = fmt.Sprintf(rootPath, path, path)
	codebasePaths["LICENSE"] = fmt.Sprintf(rootPath, path, path)
}

func addReadmeData(packageName string) {
	readmeInfo := readme{
		Name:         getName(packageName, false),
		Contributors: contributors,
		NameURL:      getslashFromName(packageName),
		Year:         time.Now().Year(),
		CapitalName:  getName(packageName, true),
	}
	codebaseReadme[packageName] = readmeInfo
}

func getName(name string, capital bool) string {
	newStrings := strings.Split(name, " ")
	if len(newStrings) > 1 {
		if capital {
			return getCapital(newStrings[1])
		}
		return newStrings[1]
	}
	if capital {
		return getCapital(name)
	}
	return name
}

func getCapital(name string) string {
	capLetter := strings.ToUpper(string(name[0]))
	last := name[1:]

	return capLetter + last
}

// getslashFromName returns a string for godoc package names
func getslashFromName(packageName string) string {
	if strings.Contains(packageName, " ") {
		s := strings.Split(packageName, " ")
		return strings.Join(s, "/")
	}
	if packageName == "testdata" || packageName == "tools" || packageName == contributorName || packageName == licenseName {
		return ""
	}
	return packageName
}

var globS = []string{
	fmt.Sprintf("common_templates%s*", common.GetOSPathSlash()),
	fmt.Sprintf("communications_templates%s*", common.GetOSPathSlash()),
	fmt.Sprintf("config_templates%s*", common.GetOSPathSlash()),
	fmt.Sprintf("currency_templates%s*", common.GetOSPathSlash()),
	fmt.Sprintf("events_templates%s*", common.GetOSPathSlash()),
	fmt.Sprintf("exchanges_templates%s*", common.GetOSPathSlash()),
	fmt.Sprintf("portfolio_templates%s*", common.GetOSPathSlash()),
	fmt.Sprintf("root_templates%s*", common.GetOSPathSlash()),
	fmt.Sprintf("sub_templates%s*", common.GetOSPathSlash()),
	fmt.Sprintf("testdata_templates%s*", common.GetOSPathSlash()),
	fmt.Sprintf("tools_templates%s*", common.GetOSPathSlash()),
	fmt.Sprintf("web_templates%s*", common.GetOSPathSlash()),
}

// addTemplates adds all the template files
func addTemplates() error {
	tmpl = template.New("")

	for _, s := range globS {
		_, err := tmpl.ParseGlob(s)
		if err != nil {
			return err
		}
	}
	return nil
}

// checkReadme checks to see if the file exists
func checkReadme(packageName string) bool {
	if packageName == licenseName || packageName == contributorName {
		_, err := os.Stat(codebasePaths[packageName] + packageName)
		return os.IsNotExist(err)
	}
	_, err := os.Stat(codebasePaths[packageName] + "README.md")
	return os.IsNotExist(err)
}

// replaceReadme replaces readme file
func replaceReadme(packageName string) error {
	if packageName == licenseName || packageName == contributorName {
		if err := deleteFile(codebasePaths[packageName] + packageName); err != nil {
			return err
		}
		return createReadme(packageName)
	}
	if err := deleteFile(codebasePaths[packageName] + "README.md"); err != nil {
		return err
	}
	return createReadme(packageName)
}

// createReadme creates new readme file and executes template
func createReadme(packageName string) error {
	if packageName == licenseName || packageName == contributorName {
		file, err := os.Create(codebasePaths[packageName] + packageName)
		if err != nil {
			return err
		}
		defer file.Close()
		if verbose {
			fmt.Println("File done")
		}
		return tmpl.ExecuteTemplate(file, packageName, codebaseReadme[packageName])
	}
	file, err := os.Create(codebasePaths[packageName] + "README.md")
	if err != nil {
		return err
	}
	defer file.Close()
	if verbose {
		fmt.Println("File done")
	}
	return tmpl.ExecuteTemplate(file, packageName, codebaseReadme[packageName])
}

func deleteFile(path string) error {
	return os.Remove(path)
}

func getContributorList() error {
	return common.SendHTTPGetRequest(contributorsList, true, false, &contributors)
}<|MERGE_RESOLUTION|>--- conflicted
+++ resolved
@@ -9,11 +9,7 @@
 	"strings"
 	"time"
 
-<<<<<<< HEAD
 	"github.com/idoall/gocryptotrader/common"
-=======
-	"github.com/thrasher-corp/gocryptotrader/common"
->>>>>>> 0501455a
 )
 
 const (
