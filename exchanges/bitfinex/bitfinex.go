package bitfinex

import (
	"errors"
	"fmt"
	"net/http"
	"net/url"
	"strconv"
	"sync"
	"time"

	"github.com/gorilla/websocket"
<<<<<<< HEAD
	"github.com/idoall/gocryptotrader/common"
	"github.com/idoall/gocryptotrader/config"
	exchange "github.com/idoall/gocryptotrader/exchanges"
	"github.com/idoall/gocryptotrader/exchanges/request"
=======
	"github.com/thrasher-/gocryptotrader/common"
	"github.com/thrasher-/gocryptotrader/config"
	"github.com/thrasher-/gocryptotrader/currency"
	exchange "github.com/thrasher-/gocryptotrader/exchanges"
	"github.com/thrasher-/gocryptotrader/exchanges/request"
	"github.com/thrasher-/gocryptotrader/exchanges/ticker"
	log "github.com/thrasher-/gocryptotrader/logger"
>>>>>>> 3a66e998
)

const (
	bitfinexAPIURLBase         = "https://api.bitfinex.com"
	bitfinexAPIVersion         = "/v1/"
	bitfinexAPIVersion2        = "2"
	bitfinexTickerV2           = "ticker"
	bitfinexTickersV2          = "tickers"
	bitfinexTicker             = "pubticker/"
	bitfinexStats              = "stats/"
	bitfinexLendbook           = "lendbook/"
	bitfinexOrderbookV2        = "book"
	bitfinexOrderbook          = "book/"
	bitfinexTrades             = "trades/"
	bitfinexTradesV2           = "https://api.bitfinex.com/v2/trades/%s/hist?limit=1000&start=%s&end=%s"
	bitfinexKeyPermissions     = "key_info"
	bitfinexLends              = "lends/"
	bitfinexSymbols            = "symbols/"
	bitfinexSymbolsDetails     = "symbols_details/"
	bitfinexAccountInfo        = "account_infos"
	bitfinexAccountFees        = "account_fees"
	bitfinexAccountSummary     = "summary"
	bitfinexDeposit            = "deposit/new"
	bitfinexOrderNew           = "order/new"
	bitfinexOrderNewMulti      = "order/new/multi"
	bitfinexOrderCancel        = "order/cancel"
	bitfinexOrderCancelMulti   = "order/cancel/multi"
	bitfinexOrderCancelAll     = "order/cancel/all"
	bitfinexOrderCancelReplace = "order/cancel/replace"
	bitfinexOrderStatus        = "order/status"
	bitfinexOrders             = "orders"
	bitfinexInactiveOrders     = "orders/hist"
	bitfinexPositions          = "positions"
	bitfinexClaimPosition      = "position/claim"
	bitfinexHistory            = "history"
	bitfinexHistoryMovements   = "history/movements"
	bitfinexTradeHistory       = "mytrades"
	bitfinexOfferNew           = "offer/new"
	bitfinexOfferCancel        = "offer/cancel"
	bitfinexOfferStatus        = "offer/status"
	bitfinexOffers             = "offers"
	bitfinexMarginActiveFunds  = "taken_funds"
	bitfinexMarginTotalFunds   = "total_taken_funds"
	bitfinexMarginUnusedFunds  = "unused_taken_funds"
	bitfinexMarginClose        = "funding/close"
	bitfinexBalances           = "balances"
	bitfinexMarginInfo         = "margin_infos"
	bitfinexTransfer           = "transfer"
	bitfinexWithdrawal         = "withdraw"
	bitfinexActiveCredits      = "credits"
	bitfinexPlatformStatus     = "platform/status"

	// requests per minute
	bitfinexAuthRate   = 10
	bitfinexUnauthRate = 10

	// Bitfinex platform status values
	// When the platform is marked in maintenance mode bots should stop trading
	// activity. Cancelling orders will be still possible.
	bitfinexMaintenanceMode = 0
	bitfinexOperativeMode   = 1
)

// Bitfinex is the overarching type across the bitfinex package
// Notes: Bitfinex has added a rate limit to the number of REST requests.
// Rate limit policy can vary in a range of 10 to 90 requests per minute
// depending on some factors (e.g. servers load, endpoint, etc.).
type Bitfinex struct {
	exchange.Base
	WebsocketConn         *websocket.Conn
	WebsocketSubdChannels map[int]WebsocketChanInfo
	wsRequestMtx          sync.Mutex
}

// SetDefaults sets the basic defaults for bitfinex
func (b *Bitfinex) SetDefaults() {
	b.Name = "Bitfinex"
	b.Enabled = false
	b.Verbose = false
	b.RESTPollingDelay = 10
	b.WebsocketSubdChannels = make(map[int]WebsocketChanInfo)
	b.APIWithdrawPermissions = exchange.AutoWithdrawCryptoWithAPIPermission |
		exchange.AutoWithdrawFiatWithAPIPermission
	b.RequestCurrencyPairFormat.Delimiter = ""
	b.RequestCurrencyPairFormat.Uppercase = true
<<<<<<< HEAD
	// b.ConfigCurrencyPairFormat.Delimiter = ""
	// b.ConfigCurrencyPairFormat.Uppercase = true
	// b.AssetTypes = []string{ticker.Spot}
	// b.SupportsAutoPairUpdating = true
	// b.SupportsRESTTickerBatching = true
	authLimit := request.NewRateLimit(time.Second*60, bitfinexAuthRate)

	// authLimit := request.NewRateLimit(time.Second*1, 6)
	b.Requester = request.New(b.Name, authLimit, request.NewRateLimit(time.Second*60, bitfinexUnauthRate), common.NewHTTPClientWithTimeout(exchange.DefaultHTTPTimeout))
=======
	b.ConfigCurrencyPairFormat.Delimiter = ""
	b.ConfigCurrencyPairFormat.Uppercase = true
	b.AssetTypes = []string{ticker.Spot}
	b.SupportsAutoPairUpdating = true
	b.SupportsRESTTickerBatching = true
	b.Requester = request.New(b.Name,
		request.NewRateLimit(time.Second*60, bitfinexAuthRate),
		request.NewRateLimit(time.Second*60, bitfinexUnauthRate),
		common.NewHTTPClientWithTimeout(exchange.DefaultHTTPTimeout))
	b.APIUrlDefault = bitfinexAPIURLBase
	b.APIUrl = b.APIUrlDefault
	b.WebsocketInit()
	b.Websocket.Functionality = exchange.WebsocketTickerSupported |
		exchange.WebsocketTradeDataSupported |
		exchange.WebsocketOrderbookSupported |
		exchange.WebsocketSubscribeSupported |
		exchange.WebsocketUnsubscribeSupported |
		exchange.WebsocketAuthenticatedEndpointsSupported
>>>>>>> 3a66e998
}

// Setup takes in the supplied exchange configuration details and sets params
func (b *Bitfinex) Setup(exch *config.ExchangeConfig) {
	if !exch.Enabled {
		b.SetEnabled(false)
	} else {

		b.Enabled = true
		b.BaseAsset = exch.BaseAsset
		b.QuoteAsset = exch.QuoteAsset
		b.AuthenticatedAPISupport = exch.AuthenticatedAPISupport
		b.AuthenticatedWebsocketAPISupport = exch.AuthenticatedWebsocketAPISupport
		b.SetAPIKeys(exch.APIKey, exch.APISecret, "", false)
		b.SetHTTPClientTimeout(exch.HTTPTimeout)
		b.SetHTTPClientUserAgent(exch.HTTPUserAgent)
		b.RESTPollingDelay = exch.RESTPollingDelay
		b.Verbose = exch.Verbose
<<<<<<< HEAD
		b.Websocket = exch.Websocket
		// b.BaseCurrencies = common.SplitStrings(exch.BaseCurrencies, ",")
		// b.AvailablePairs = common.SplitStrings(exch.AvailablePairs, ",")
		// b.EnabledPairs = common.SplitStrings(exch.EnabledPairs, ",")
		// err := b.SetCurrencyPairFormat()
		// if err != nil {
		// 	log.Fatal(err)
		// }
		// err = b.SetAssetTypes()
		// if err != nil {
		// 	log.Fatal(err)
		// }
		// err = b.SetAutoPairDefaults()
		// if err != nil {
		// 	log.Fatal(err)
		// }
=======
		b.HTTPDebugging = exch.HTTPDebugging
		b.Websocket.SetWsStatusAndConnection(exch.Websocket)
		b.BaseCurrencies = exch.BaseCurrencies
		b.AvailablePairs = exch.AvailablePairs
		b.EnabledPairs = exch.EnabledPairs
		err := b.SetCurrencyPairFormat()
		if err != nil {
			log.Fatal(err)
		}
		err = b.SetAssetTypes()
		if err != nil {
			log.Fatal(err)
		}
		err = b.SetAutoPairDefaults()
		if err != nil {
			log.Fatal(err)
		}
		err = b.SetAPIURL(exch)
		if err != nil {
			log.Fatal(err)
		}
		err = b.SetClientProxyAddress(exch.ProxyAddress)
		if err != nil {
			log.Fatal(err)
		}
		err = b.WebsocketSetup(b.WsConnect,
			b.Subscribe,
			b.Unsubscribe,
			exch.Name,
			exch.Websocket,
			exch.Verbose,
			bitfinexWebsocket,
			exch.WebsocketURL)
		if err != nil {
			log.Fatal(err)
		}
>>>>>>> 3a66e998
	}
}

// GetPlatformStatus returns the Bifinex platform status
func (b *Bitfinex) GetPlatformStatus() (int, error) {
	var response []interface{}
	path := fmt.Sprintf("%s/v%s/%s", b.APIUrl, bitfinexAPIVersion2,
		bitfinexPlatformStatus)

	err := b.SendHTTPRequest(path, &response, b.Verbose)
	if err != nil {
		return 0, err
	}

	if (len(response)) != 1 {
		return 0, errors.New("unexpected platform status value")
	}

	return int(response[0].(float64)), nil
}

// GetLatestSpotPrice returns latest spot price of symbol
//
// symbol: string of currency pair
// 获取最新价格
func (b *Bitfinex) GetLatestSpotPrice(symbol string) (float64, error) {
	res, err := b.GetTicker(symbol)
	if err != nil {
		return 0, err
	}
	return res.Mid, nil
}

// GetTicker returns ticker information
func (b *Bitfinex) GetTicker(symbol string) (Ticker, error) {
	response := Ticker{}
	path := common.EncodeURLValues(b.APIUrl+bitfinexAPIVersion+bitfinexTicker+symbol,
		url.Values{})

	if err := b.SendHTTPRequest(path, &response, b.Verbose); err != nil {
		return response, err
	}

	if response.Message != "" {
		return response, errors.New(response.Message)
	}

	return response, nil
}

// GetTickerV2 returns ticker information
func (b *Bitfinex) GetTickerV2(symb string) (Tickerv2, error) {
	var response []interface{}
	var tick Tickerv2

	path := fmt.Sprintf("%s/v%s/%s/%s",
		b.APIUrl,
		bitfinexAPIVersion2,
		bitfinexTickerV2,
		symb)
	err := b.SendHTTPRequest(path, &response, b.Verbose)
	if err != nil {
		return tick, err
	}

	if len(response) > 10 {
		tick.FlashReturnRate = response[0].(float64)
		tick.Bid = response[1].(float64)
		tick.BidSize = response[2].(float64)
		tick.BidPeriod = int64(response[3].(float64))
		tick.Ask = response[4].(float64)
		tick.AskSize = response[5].(float64)
		tick.AskPeriod = int64(response[6].(float64))
		tick.DailyChange = response[7].(float64)
		tick.DailyChangePerc = response[8].(float64)
		tick.Last = response[9].(float64)
		tick.Volume = response[10].(float64)
		tick.High = response[11].(float64)
		tick.Low = response[12].(float64)
	} else {
		tick.Bid = response[0].(float64)
		tick.BidSize = response[1].(float64)
		tick.Ask = response[2].(float64)
		tick.AskSize = response[3].(float64)
		tick.DailyChange = response[4].(float64)
		tick.DailyChangePerc = response[5].(float64)
		tick.Last = response[6].(float64)
		tick.Volume = response[7].(float64)
		tick.High = response[8].(float64)
		tick.Low = response[9].(float64)
	}
	return tick, nil
}

// GetTickersV2 returns ticker information for multiple symbols
func (b *Bitfinex) GetTickersV2(symbols string) ([]Tickersv2, error) {
	var response [][]interface{}
	var tickers []Tickersv2

	v := url.Values{}
	v.Set("symbols", symbols)

	path := common.EncodeURLValues(fmt.Sprintf("%s/v%s/%s",
		b.APIUrl,
		bitfinexAPIVersion2,
		bitfinexTickersV2), v)

	err := b.SendHTTPRequest(path, &response, b.Verbose)
	if err != nil {
		return nil, err
	}

	for x := range response {
		var tick Tickersv2
		data := response[x]
		if len(data) > 11 {
			tick.Symbol = data[0].(string)
			tick.FlashReturnRate = data[1].(float64)
			tick.Bid = data[2].(float64)
			tick.BidSize = data[3].(float64)
			tick.BidPeriod = int64(data[4].(float64))
			tick.Ask = data[5].(float64)
			tick.AskSize = data[6].(float64)
			tick.AskPeriod = int64(data[7].(float64))
			tick.DailyChange = data[8].(float64)
			tick.DailyChangePerc = data[9].(float64)
			tick.Last = data[10].(float64)
			tick.Volume = data[11].(float64)
			tick.High = data[12].(float64)
			tick.Low = data[13].(float64)
		} else {
			tick.Symbol = data[0].(string)
			tick.Bid = data[1].(float64)
			tick.BidSize = data[2].(float64)
			tick.Ask = data[3].(float64)
			tick.AskSize = data[4].(float64)
			tick.DailyChange = data[5].(float64)
			tick.DailyChangePerc = data[6].(float64)
			tick.Last = data[7].(float64)
			tick.Volume = data[8].(float64)
			tick.High = data[9].(float64)
			tick.Low = data[10].(float64)
		}
		tickers = append(tickers, tick)
	}
	return tickers, nil
}

// GetStats returns various statistics about the requested pair
func (b *Bitfinex) GetStats(symbol string) ([]Stat, error) {
	var response []Stat
	path := fmt.Sprint(b.APIUrl + bitfinexAPIVersion + bitfinexStats + symbol)

	return response, b.SendHTTPRequest(path, &response, b.Verbose)
}

// GetFundingBook the entire margin funding book for both bids and asks sides
// per currency string
// symbol - example "USD"
func (b *Bitfinex) GetFundingBook(symbol string) (FundingBook, error) {
	response := FundingBook{}
	path := fmt.Sprint(b.APIUrl + bitfinexAPIVersion + bitfinexLendbook + symbol)

	if err := b.SendHTTPRequest(path, &response, b.Verbose); err != nil {
		return response, err
	}

	if response.Message != "" {
		return response, errors.New(response.Message)
	}

	return response, nil
}

// GetOrderbook retieves the orderbook bid and ask price points for a currency
// pair - By default the response will return 25 bid and 25 ask price points.
// CurrencyPair - Example "BTCUSD"
// Values can contain limit amounts for both the asks and bids - Example
// "limit_bids" = 1000
func (b *Bitfinex) GetOrderbook(currencyPair string, values url.Values) (Orderbook, error) {
	response := Orderbook{}
	path := common.EncodeURLValues(
		b.APIUrl+bitfinexAPIVersion+bitfinexOrderbook+currencyPair,
		values,
	)
	return response, b.SendHTTPRequest(path, &response, b.Verbose)
}

// GetOrderbookV2 retieves the orderbook bid and ask price points for a currency
// pair - By default the response will return 25 bid and 25 ask price points.
// symbol - Example "tBTCUSD"
// precision - P0,P1,P2,P3,R0
// Values can contain limit amounts for both the asks and bids - Example
// "len" = 1000
func (b *Bitfinex) GetOrderbookV2(symbol, precision string, values url.Values) (OrderbookV2, error) {
	var response [][]interface{}
	var book OrderbookV2
	path := common.EncodeURLValues(fmt.Sprintf("%s/v%s/%s/%s/%s", b.APIUrl,
		bitfinexAPIVersion2, bitfinexOrderbookV2, symbol, precision), values)
	err := b.SendHTTPRequest(path, &response, b.Verbose)
	if err != nil {
		return book, err
	}

	for x := range response {
		data := response[x]
		bookItem := BookV2{}

		if len(data) > 3 {
			bookItem.Rate = data[0].(float64)
			bookItem.Price = data[1].(float64)
			bookItem.Count = int64(data[2].(float64))
			bookItem.Amount = data[3].(float64)
		} else {
			bookItem.Price = data[0].(float64)
			bookItem.Count = int64(data[1].(float64))
			bookItem.Amount = data[2].(float64)
		}

		if symbol[0] == 't' {
			if bookItem.Amount > 0 {
				book.Bids = append(book.Bids, bookItem)
			} else {
				book.Asks = append(book.Asks, bookItem)
			}
		} else {
			if bookItem.Amount > 0 {
				book.Asks = append(book.Asks, bookItem)
			} else {
				book.Bids = append(book.Bids, bookItem)
			}
		}
	}
	return book, nil
}

// GetTrades returns a list of the most recent trades for the given curencyPair
// By default the response will return 100 trades
// CurrencyPair - Example "BTCUSD"
// Values can contain limit amounts for the number of trades returned - Example
// "limit_trades" = 1000
func (b *Bitfinex) GetTrades(currencyPair string, values url.Values) ([]TradeStructure, error) {
	var response []TradeStructure
	path := common.EncodeURLValues(
		b.APIUrl+bitfinexAPIVersion+bitfinexTrades+currencyPair,
		values,
	)
	return response, b.SendHTTPRequest(path, &response, b.Verbose)
}

// GetTradesV2 uses the V2 API to get historic trades that occurred on the
// exchange
//
// currencyPair e.g. "tBTCUSD" v2 prefixes currency pairs with t. (?)
// timestampStart is an int64 unix epoch time
// timestampEnd is an int64 unix epoch time, make sure this is always there or
// you will get the most recent trades.
// reOrderResp reorders the returned data.
func (b *Bitfinex) GetTradesV2(currencyPair string, timestampStart, timestampEnd int64, reOrderResp bool) ([]TradeStructureV2, error) {
	var resp [][]interface{}
	var actualHistory []TradeStructureV2

	path := fmt.Sprintf(bitfinexTradesV2,
		currencyPair,
		strconv.FormatInt(timestampStart, 10),
		strconv.FormatInt(timestampEnd, 10))

	err := b.SendHTTPRequest(path, &resp, b.Verbose)
	if err != nil {
		return actualHistory, err
	}

	var tempHistory TradeStructureV2
	for _, data := range resp {
		tempHistory.TID = int64(data[0].(float64))
		tempHistory.Timestamp = int64(data[1].(float64))
		tempHistory.Amount = data[2].(float64)
		tempHistory.Price = data[3].(float64)
		tempHistory.Exchange = b.Name
		tempHistory.Type = "BUY"

		if tempHistory.Amount < 0 {
			tempHistory.Type = "SELL"
			tempHistory.Amount *= -1
		}

		actualHistory = append(actualHistory, tempHistory)
	}

	// re-order index
	if reOrderResp {
		orderedHistory := make([]TradeStructureV2, len(actualHistory))
		for i, quickRange := range actualHistory {
			orderedHistory[len(actualHistory)-i-1] = quickRange
		}
		return orderedHistory, nil
	}
	return actualHistory, nil
}

// GetLendbook returns a list of the most recent funding data for the given
// currency: total amount provided and Flash Return Rate (in % by 365 days) over
// time
// Symbol - example "USD"
func (b *Bitfinex) GetLendbook(symbol string, values url.Values) (Lendbook, error) {
	response := Lendbook{}
	if len(symbol) == 6 {
		symbol = symbol[:3]
	}
	path := common.EncodeURLValues(b.APIUrl+bitfinexAPIVersion+bitfinexLendbook+symbol,
		values)

	return response, b.SendHTTPRequest(path, &response, b.Verbose)
}

// GetLends returns a list of the most recent funding data for the given
// currency: total amount provided and Flash Return Rate (in % by 365 days)
// over time
// Symbol - example "USD"
func (b *Bitfinex) GetLends(symbol string, values url.Values) ([]Lends, error) {
	var response []Lends
	path := common.EncodeURLValues(b.APIUrl+bitfinexAPIVersion+bitfinexLends+symbol,
		values)

	return response, b.SendHTTPRequest(path, &response, b.Verbose)
}

// GetSymbols returns the available currency pairs on the exchange
func (b *Bitfinex) GetSymbols() ([]string, error) {
	var products []string
	path := fmt.Sprint(b.APIUrl + bitfinexAPIVersion + bitfinexSymbols)

	return products, b.SendHTTPRequest(path, &products, b.Verbose)
}

// GetSymbolsDetails a list of valid symbol IDs and the pair details
func (b *Bitfinex) GetSymbolsDetails() ([]SymbolDetails, error) {
	var response []SymbolDetails
	path := fmt.Sprint(b.APIUrl + bitfinexAPIVersion + bitfinexSymbolsDetails)

	return response, b.SendHTTPRequest(path, &response, b.Verbose)
}

<<<<<<< HEAD
// GetAccountInfo returns information about your account incl. trading fees
// 返回帐号信息，包括提现费用
func (b *Bitfinex) GetAccountInfo() (AccountInfo, error) {

	var result AccountInfo

	var response []interface{}
	err := b.SendAuthenticatedHTTPRequest("POST", bitfinexAccountInfo, nil, &response)

	if err != nil {
		return result, err
	}

	result = AccountInfo{}
	result.MakerFees = response[0].(map[string]interface{})["maker_fees"].(string)
	result.TakerFees = response[0].(map[string]interface{})["taker_fees"].(string)

	feeslist := response[0].(map[string]interface{})["fees"].([]interface{})
	for _, v := range feeslist {
		item := v.(map[string]interface{})

		result.Fees = append(result.Fees, AccountInfoFees{
			Pairs:     item["pairs"].(string),
			MakerFees: item["maker_fees"].(string),
			TakerFees: item["taker_fees"].(string),
		})
	}

	return result, nil
=======
// GetAccountInformation returns information about your account incl. trading
// fees
func (b *Bitfinex) GetAccountInformation() ([]AccountInfo, error) {
	var responses []AccountInfo
	return responses, b.SendAuthenticatedHTTPRequest(http.MethodPost,
		bitfinexAccountInfo, nil, &responses)
>>>>>>> 3a66e998
}

// GetAccountFees - Gets all fee rates for all currencies
func (b *Bitfinex) GetAccountFees() (AccountFees, error) {
	response := AccountFees{}
	return response, b.SendAuthenticatedHTTPRequest(http.MethodPost,
		bitfinexAccountFees, nil, &response)
}

// GetAccountSummary returns a 30-day summary of your trading volume and return
// on margin funding
func (b *Bitfinex) GetAccountSummary() (AccountSummary, error) {
	response := AccountSummary{}

	return response,
		b.SendAuthenticatedHTTPRequest(
			http.MethodPost, bitfinexAccountSummary, nil, &response,
		)
}

// NewDeposit returns a new deposit address
// Method - Example methods accepted: “bitcoin”, “litecoin”, “ethereum”,
// “tethers", "ethereumc", "zcash", "monero", "iota", "bcash"
// WalletName - accepted: “trading”, “exchange”, “deposit”
// renew - Default is 0. If set to 1, will return a new unused deposit address
func (b *Bitfinex) NewDeposit(method, walletName string, renew int) (DepositResponse, error) {
	response := DepositResponse{}
	req := make(map[string]interface{})
	req["method"] = method
	req["wallet_name"] = walletName
	req["renew"] = renew

	return response,
		b.SendAuthenticatedHTTPRequest(http.MethodPost,
			bitfinexDeposit,
			req,
			&response)
}

// GetKeyPermissions checks the permissions of the key being used to generate
// this request.
func (b *Bitfinex) GetKeyPermissions() (KeyPermissions, error) {
	response := KeyPermissions{}

	return response,
		b.SendAuthenticatedHTTPRequest(http.MethodPost,
			bitfinexKeyPermissions, nil, &response)
}

// GetMarginInfo shows your trading wallet information for margin trading
func (b *Bitfinex) GetMarginInfo() ([]MarginInfo, error) {
	var response []MarginInfo

	return response,
		b.SendAuthenticatedHTTPRequest(http.MethodPost,
			bitfinexMarginInfo, nil, &response)
}

// GetAccountBalance returns full wallet balance information
func (b *Bitfinex) GetAccountBalance() ([]Balance, error) {
	var response []Balance

	return response,
		b.SendAuthenticatedHTTPRequest(http.MethodPost,
			bitfinexBalances, nil, &response)
}

// WalletTransfer move available balances between your wallets
// Amount - Amount to move
// Currency -  example "BTC"
// WalletFrom - example "exchange"
// WalletTo -  example "deposit"
func (b *Bitfinex) WalletTransfer(amount float64, currency, walletFrom, walletTo string) ([]WalletTransfer, error) {
	var response []WalletTransfer
	req := make(map[string]interface{})
	req["amount"] = amount
	req["currency"] = currency
	req["walletfrom"] = walletFrom
	req["walletTo"] = walletTo

	return response,
		b.SendAuthenticatedHTTPRequest(http.MethodPost,
			bitfinexTransfer,
			req,
			&response)
}

// WithdrawCryptocurrency requests a withdrawal from one of your wallets.
// For FIAT, use WithdrawFIAT
func (b *Bitfinex) WithdrawCryptocurrency(withdrawType, wallet, address, paymentID string, amount float64, c currency.Code) ([]Withdrawal, error) {
	var response []Withdrawal
	req := make(map[string]interface{})
	req["withdraw_type"] = withdrawType
	req["walletselected"] = wallet
	req["amount"] = strconv.FormatFloat(amount, 'f', -1, 64)
	req["address"] = address
	if c == currency.XMR {
		req["paymend_id"] = paymentID
	}

	return response,
		b.SendAuthenticatedHTTPRequest(http.MethodPost,
			bitfinexWithdrawal,
			req,
			&response)
}

// WithdrawFIAT Sends an authenticated request to withdraw FIAT currency
func (b *Bitfinex) WithdrawFIAT(withdrawalType, walletType string, withdrawRequest *exchange.WithdrawRequest) ([]Withdrawal, error) {
	var response []Withdrawal
	req := make(map[string]interface{})

	req["withdraw_type"] = withdrawalType
	req["walletselected"] = walletType
	req["amount"] = strconv.FormatFloat(withdrawRequest.Amount, 'f', -1, 64)
	req["account_name"] = withdrawRequest.BankAccountName
	req["account_number"] = strconv.FormatFloat(withdrawRequest.BankAccountNumber, 'f', -1, 64)
	req["bank_name"] = withdrawRequest.BankName
	req["bank_address"] = withdrawRequest.BankAddress
	req["bank_city"] = withdrawRequest.BankCity
	req["bank_country"] = withdrawRequest.BankCountry
	req["expressWire"] = withdrawRequest.IsExpressWire
	req["swift"] = withdrawRequest.SwiftCode
	req["detail_payment"] = withdrawRequest.Description
	req["currency"] = withdrawRequest.WireCurrency
	req["account_address"] = withdrawRequest.BankAddress

	if withdrawRequest.RequiresIntermediaryBank {
		req["intermediary_bank_name"] = withdrawRequest.IntermediaryBankName
		req["intermediary_bank_address"] = withdrawRequest.IntermediaryBankAddress
		req["intermediary_bank_city"] = withdrawRequest.IntermediaryBankCity
		req["intermediary_bank_country"] = withdrawRequest.IntermediaryBankCountry
		req["intermediary_bank_account"] = strconv.FormatFloat(withdrawRequest.IntermediaryBankAccountNumber, 'f', -1, 64)
		req["intermediary_bank_swift"] = withdrawRequest.IntermediarySwiftCode
	}

	return response, b.SendAuthenticatedHTTPRequest(http.MethodPost, bitfinexWithdrawal, req, &response)
}

// NewOrder submits a new order and returns a order information
// Major Upgrade needed on this function to include all query params
func (b *Bitfinex) NewOrder(currencyPair string, amount, price float64, buy bool, orderType string, hidden bool) (Order, error) {
	response := Order{}
	req := make(map[string]interface{})
	req["symbol"] = currencyPair
	req["amount"] = strconv.FormatFloat(amount, 'f', -1, 64)
	req["price"] = strconv.FormatFloat(price, 'f', -1, 64)
	req["exchange"] = "bitfinex"
	req["type"] = orderType
	req["is_hidden"] = hidden

	if buy {
		req["side"] = "buy"
	} else {
		req["side"] = "sell"
	}

	return response,
		b.SendAuthenticatedHTTPRequest(http.MethodPost,
			bitfinexOrderNew,
			req,
			&response)
}

// NewOrderMulti allows several new orders at once
func (b *Bitfinex) NewOrderMulti(orders []PlaceOrder) (OrderMultiResponse, error) {
	response := OrderMultiResponse{}
	req := make(map[string]interface{})
	req["orders"] = orders

	return response,
		b.SendAuthenticatedHTTPRequest(http.MethodPost,
			bitfinexOrderNewMulti,
			req,
			&response)
}

// CancelExistingOrder cancels a single order by OrderID
func (b *Bitfinex) CancelExistingOrder(orderID int64) (Order, error) {
	response := Order{}
	req := make(map[string]interface{})
	req["order_id"] = orderID

	return response,
		b.SendAuthenticatedHTTPRequest(http.MethodPost,
			bitfinexOrderCancel,
			req,
			&response)
}

// CancelMultipleOrders cancels multiple orders
func (b *Bitfinex) CancelMultipleOrders(orderIDs []int64) (string, error) {
	response := GenericResponse{}
	req := make(map[string]interface{})
	req["order_ids"] = orderIDs

	return response.Result,
		b.SendAuthenticatedHTTPRequest(http.MethodPost,
			bitfinexOrderCancelMulti,
			req,
			nil)
}

// CancelAllExistingOrders cancels all active and open orders
func (b *Bitfinex) CancelAllExistingOrders() (string, error) {
	response := GenericResponse{}

	return response.Result,
		b.SendAuthenticatedHTTPRequest(http.MethodPost,
			bitfinexOrderCancelAll,
			nil,
			nil)
}

// ReplaceOrder replaces an older order with a new order
func (b *Bitfinex) ReplaceOrder(orderID int64, symbol string, amount, price float64, buy bool, orderType string, hidden bool) (Order, error) {
	response := Order{}
	req := make(map[string]interface{})
	req["order_id"] = orderID
	req["symbol"] = symbol
	req["amount"] = strconv.FormatFloat(amount, 'f', -1, 64)
	req["price"] = strconv.FormatFloat(price, 'f', -1, 64)
	req["exchange"] = "bitfinex"
	req["type"] = orderType
	req["is_hidden"] = hidden

	if buy {
		req["side"] = "buy"
	} else {
		req["side"] = "sell"
	}

	return response,
		b.SendAuthenticatedHTTPRequest(http.MethodPost,
			bitfinexOrderCancelReplace,
			req,
			&response)
}

// GetOrderStatus returns order status information
func (b *Bitfinex) GetOrderStatus(orderID int64) (Order, error) {
	orderStatus := Order{}
	req := make(map[string]interface{})
	req["order_id"] = orderID

	return orderStatus,
		b.SendAuthenticatedHTTPRequest(http.MethodPost,
			bitfinexOrderStatus,
			req,
			&orderStatus)
}

// GetInactiveOrders returns order status information
func (b *Bitfinex) GetInactiveOrders() ([]Order, error) {
	var response []Order
	req := make(map[string]interface{})
	req["limit"] = "100"

	return response,
		b.SendAuthenticatedHTTPRequest(http.MethodPost,
			bitfinexInactiveOrders,
			req,
			&response)
}

// GetOpenOrders returns all active orders and statuses
func (b *Bitfinex) GetOpenOrders() ([]Order, error) {
	var response []Order

	return response,
		b.SendAuthenticatedHTTPRequest(http.MethodPost,
			bitfinexOrders,
			nil,
			&response)
}

// GetActivePositions returns an array of active positions
func (b *Bitfinex) GetActivePositions() ([]Position, error) {
	var response []Position

	return response,
		b.SendAuthenticatedHTTPRequest(http.MethodPost,
			bitfinexPositions,
			nil,
			&response)
}

// ClaimPosition allows positions to be claimed
func (b *Bitfinex) ClaimPosition(positionID int) (Position, error) {
	response := Position{}
	req := make(map[string]interface{})
	req["position_id"] = positionID

	return response,
		b.SendAuthenticatedHTTPRequest(http.MethodPost,
			bitfinexClaimPosition,
			nil,
			nil)
}

// GetBalanceHistory returns balance history for the account
func (b *Bitfinex) GetBalanceHistory(symbol string, timeSince, timeUntil time.Time, limit int, wallet string) ([]BalanceHistory, error) {
	var response []BalanceHistory
	req := make(map[string]interface{})
	req["currency"] = symbol

	if !timeSince.IsZero() {
		req["since"] = timeSince
	}
	if !timeUntil.IsZero() {
		req["until"] = timeUntil
	}
	if limit > 0 {
		req["limit"] = limit
	}
	if len(wallet) > 0 {
		req["wallet"] = wallet
	}

	return response,
		b.SendAuthenticatedHTTPRequest(http.MethodPost,
			bitfinexHistory,
			req,
			&response)
}

// GetMovementHistory returns an array of past deposits and withdrawals
func (b *Bitfinex) GetMovementHistory(symbol, method string, timeSince, timeUntil time.Time, limit int) ([]MovementHistory, error) {
	var response []MovementHistory
	req := make(map[string]interface{})
	req["currency"] = symbol

	if len(method) > 0 {
		req["method"] = method
	}
	if !timeSince.IsZero() {
		req["since"] = timeSince
	}
	if !timeUntil.IsZero() {
		req["until"] = timeUntil
	}
	if limit > 0 {
		req["limit"] = limit
	}

	return response,
		b.SendAuthenticatedHTTPRequest(http.MethodPost,
			bitfinexHistoryMovements,
			req,
			&response)
}

// GetTradeHistory returns past executed trades
func (b *Bitfinex) GetTradeHistory(currencyPair string, timestamp, until time.Time, limit, reverse int) ([]TradeHistory, error) {
	var response []TradeHistory
	req := make(map[string]interface{})
	req["currency"] = currencyPair
	req["timestamp"] = timestamp

	if !until.IsZero() {
		req["until"] = until
	}
	if limit > 0 {
		req["limit"] = limit
	}
	if reverse > 0 {
		req["reverse"] = reverse
	}

	return response,
		b.SendAuthenticatedHTTPRequest(http.MethodPost,
			bitfinexTradeHistory,
			req,
			&response)
}

// NewOffer submits a new offer
func (b *Bitfinex) NewOffer(symbol string, amount, rate float64, period int64, direction string) (Offer, error) {
	response := Offer{}
	req := make(map[string]interface{})
	req["currency"] = symbol
	req["amount"] = amount
	req["rate"] = rate
	req["period"] = period
	req["direction"] = direction

	return response,
		b.SendAuthenticatedHTTPRequest(http.MethodPost,
			bitfinexOfferNew,
			req,
			&response)
}

// CancelOffer cancels offer by offerID
func (b *Bitfinex) CancelOffer(offerID int64) (Offer, error) {
	response := Offer{}
	req := make(map[string]interface{})
	req["offer_id"] = offerID

	return response,
		b.SendAuthenticatedHTTPRequest(http.MethodPost,
			bitfinexOfferCancel,
			req,
			&response)
}

// GetOfferStatus checks offer status whether it has been cancelled, execute or
// is still active
func (b *Bitfinex) GetOfferStatus(offerID int64) (Offer, error) {
	response := Offer{}
	req := make(map[string]interface{})
	req["offer_id"] = offerID

	return response,
		b.SendAuthenticatedHTTPRequest(http.MethodPost,
			bitfinexOrderStatus,
			req,
			&response)
}

// GetActiveCredits returns all available credits
func (b *Bitfinex) GetActiveCredits() ([]Offer, error) {
	var response []Offer

	return response,
		b.SendAuthenticatedHTTPRequest(http.MethodPost,
			bitfinexActiveCredits,
			nil,
			&response)
}

// GetActiveOffers returns all current active offers
func (b *Bitfinex) GetActiveOffers() ([]Offer, error) {
	var response []Offer

	return response,
		b.SendAuthenticatedHTTPRequest(http.MethodPost,
			bitfinexOffers,
			nil,
			&response)
}

// GetActiveMarginFunding returns an array of active margin funds
func (b *Bitfinex) GetActiveMarginFunding() ([]MarginFunds, error) {
	var response []MarginFunds

	return response,
		b.SendAuthenticatedHTTPRequest(http.MethodPost,
			bitfinexMarginActiveFunds,
			nil,
			&response)
}

// GetUnusedMarginFunds returns an array of funding borrowed but not currently
// used
func (b *Bitfinex) GetUnusedMarginFunds() ([]MarginFunds, error) {
	var response []MarginFunds

	return response,
		b.SendAuthenticatedHTTPRequest(http.MethodPost,
			bitfinexMarginUnusedFunds,
			nil,
			&response)
}

// GetMarginTotalTakenFunds returns an array of active funding used in a
// position
func (b *Bitfinex) GetMarginTotalTakenFunds() ([]MarginTotalTakenFunds, error) {
	var response []MarginTotalTakenFunds

	return response,
		b.SendAuthenticatedHTTPRequest(http.MethodPost,
			bitfinexMarginTotalFunds,
			nil,
			&response)
}

// CloseMarginFunding closes an unused or used taken fund
func (b *Bitfinex) CloseMarginFunding(swapID int64) (Offer, error) {
	response := Offer{}
	req := make(map[string]interface{})
	req["swap_id"] = swapID

	return response,
		b.SendAuthenticatedHTTPRequest(http.MethodPost,
			bitfinexMarginClose,
			req,
			&response)
}

// SendHTTPRequest sends an unauthenticated request
func (b *Bitfinex) SendHTTPRequest(path string, result interface{}, verbose bool) error {
	return b.SendPayload(http.MethodGet, path, nil, nil, result, false, false, verbose, b.HTTPDebugging)
}

// SendAuthenticatedHTTPRequest sends an autheticated http request and json
// unmarshals result to a supplied variable
func (b *Bitfinex) SendAuthenticatedHTTPRequest(method, path string, params map[string]interface{}, result interface{}) error {
	if !b.AuthenticatedAPISupport {
		return fmt.Errorf(exchange.WarningAuthenticatedRequestWithoutCredentialsSet,
			b.Name)
	}

	n := b.Requester.GetNonce(true)

	req := make(map[string]interface{})
	req["request"] = fmt.Sprintf("%s%s", bitfinexAPIVersion, path)
	req["nonce"] = n.String()

	for key, value := range params {
		req[key] = value
	}

	PayloadJSON, err := common.JSONEncode(req)
	if err != nil {
		return errors.New("sendAuthenticatedAPIRequest: unable to JSON request")
	}

	if b.Verbose {
		log.Debugf("Request JSON: %s\n", PayloadJSON)
	}

	PayloadBase64 := common.Base64Encode(PayloadJSON)
	hmac := common.GetHMAC(common.HashSHA512_384, []byte(PayloadBase64),
		[]byte(b.APISecret))
	headers := make(map[string]string)
	headers["X-BFX-APIKEY"] = b.APIKey
	headers["X-BFX-PAYLOAD"] = PayloadBase64
	headers["X-BFX-SIGNATURE"] = common.HexEncodeToString(hmac)

	return b.SendPayload(method,
		b.APIUrl+bitfinexAPIVersion+path,
		headers,
		nil,
		result,
		true,
		true,
		b.Verbose,
		b.HTTPDebugging)
}

// GetFee returns an estimate of fee based on type of transaction
func (b *Bitfinex) GetFee(feeBuilder *exchange.FeeBuilder) (float64, error) {
	var fee float64

	switch feeBuilder.FeeType {
	case exchange.CryptocurrencyTradeFee:
		accountInfos, err := b.GetAccountInformation()
		if err != nil {
			return 0, err
		}
		fee, err = b.CalculateTradingFee(accountInfos,
			feeBuilder.PurchasePrice,
			feeBuilder.Amount,
			feeBuilder.Pair.Base,
			feeBuilder.IsMaker)
		if err != nil {
			return 0, err
		}
	case exchange.CyptocurrencyDepositFee:
		//TODO: fee is charged when < $1000USD is transferred, need to infer value in some way
		fee = 0
	case exchange.CryptocurrencyWithdrawalFee:
		accountFees, err := b.GetAccountFees()
		if err != nil {
			return 0, err
		}
		fee, err = b.GetCryptocurrencyWithdrawalFee(feeBuilder.Pair.Base,
			accountFees)
		if err != nil {
			return 0, err
		}
	case exchange.InternationalBankDepositFee:
		fee = getInternationalBankDepositFee(feeBuilder.Amount)
	case exchange.InternationalBankWithdrawalFee:
		fee = getInternationalBankWithdrawalFee(feeBuilder.Amount)
	case exchange.OfflineTradeFee:
		fee = getOfflineTradeFee(feeBuilder.PurchasePrice, feeBuilder.Amount)
	}
	if fee < 0 {
		fee = 0
	}
	return fee, nil
}

// getOfflineTradeFee calculates the worst case-scenario trading fee
// does not require an API request, requires manual updating
func getOfflineTradeFee(price, amount float64) float64 {
	return 0.001 * price * amount
}

// GetCryptocurrencyWithdrawalFee returns an estimate of fee based on type of transaction
func (b *Bitfinex) GetCryptocurrencyWithdrawalFee(c currency.Code, accountFees AccountFees) (fee float64, err error) {
	switch result := accountFees.Withdraw[c.String()].(type) {
	case string:
		fee, err = strconv.ParseFloat(result, 64)
		if err != nil {
			return 0, err
		}
	case float64:
		fee = result
	}

	return fee, nil
}

func getInternationalBankDepositFee(amount float64) float64 {
	return 0.001 * amount
}

func getInternationalBankWithdrawalFee(amount float64) float64 {
	return 0.001 * amount
}

// CalculateTradingFee returns an estimate of fee based on type of whether is maker or taker fee
func (b *Bitfinex) CalculateTradingFee(accountInfos []AccountInfo, purchasePrice, amount float64, c currency.Code, isMaker bool) (fee float64, err error) {
	for _, i := range accountInfos {
		for _, j := range i.Fees {
			if c.String() == j.Pairs {
				if isMaker {
					fee = j.MakerFees
				} else {
					fee = j.TakerFees
				}
				break
			}
		}
		if fee > 0 {
			break
		}
	}
	return (fee / 100) * purchasePrice * amount, err
}

// ConvertSymbolToWithdrawalType You need to have specific withdrawal types to withdraw from Bitfinex
func (b *Bitfinex) ConvertSymbolToWithdrawalType(c currency.Code) string {
	switch c {
	case currency.BTC:
		return "bitcoin"
	case currency.LTC:
		return "litecoin"
	case currency.ETH:
		return "ethereum"
	case currency.ETC:
		return "ethereumc"
	case currency.USDT:
		return "tetheruso"
	case currency.ZEC:
		return "zcash"
	case currency.XMR:
		return "monero"
	case currency.DSH:
		return "dash"
	case currency.XRP:
		return "ripple"
	case currency.SAN:
		return "santiment"
	case currency.OMG:
		return "omisego"
	case currency.BCH:
		return "bcash"
	case currency.ETP:
		return "metaverse"
	case currency.AVT:
		return "aventus"
	case currency.EDO:
		return "eidoo"
	case currency.BTG:
		return "bgold"
	case currency.DATA:
		return "datacoin"
	case currency.GNT:
		return "golem"
	case currency.SNT:
		return "status"
	default:
		return c.Lower().String()
	}
}

// ConvertSymbolToDepositMethod returns a converted currency deposit method
func (b *Bitfinex) ConvertSymbolToDepositMethod(c currency.Code) (method string, err error) {
	switch c {
	case currency.BTC:
		method = "bitcoin"
	case currency.LTC:
		method = "litecoin"
	case currency.ETH:
		method = "ethereum"
	case currency.ETC:
		method = "ethereumc"
	case currency.USDT:
		method = "tetheruso"
	case currency.ZEC:
		method = "zcash"
	case currency.XMR:
		method = "monero"
	case currency.BCH:
		method = "bcash"
	case currency.MIOTA:
		method = "iota"
	default:
		err = fmt.Errorf("currency %s not supported in method list",
			c)
	}
	return
}<|MERGE_RESOLUTION|>--- conflicted
+++ resolved
@@ -10,20 +10,13 @@
 	"time"
 
 	"github.com/gorilla/websocket"
-<<<<<<< HEAD
 	"github.com/idoall/gocryptotrader/common"
 	"github.com/idoall/gocryptotrader/config"
+	"github.com/idoall/gocryptotrader/currency"
 	exchange "github.com/idoall/gocryptotrader/exchanges"
 	"github.com/idoall/gocryptotrader/exchanges/request"
-=======
-	"github.com/thrasher-/gocryptotrader/common"
-	"github.com/thrasher-/gocryptotrader/config"
-	"github.com/thrasher-/gocryptotrader/currency"
-	exchange "github.com/thrasher-/gocryptotrader/exchanges"
-	"github.com/thrasher-/gocryptotrader/exchanges/request"
-	"github.com/thrasher-/gocryptotrader/exchanges/ticker"
-	log "github.com/thrasher-/gocryptotrader/logger"
->>>>>>> 3a66e998
+	"github.com/idoall/gocryptotrader/exchanges/ticker"
+	log "github.com/idoall/gocryptotrader/logger"
 )
 
 const (
@@ -109,17 +102,6 @@
 		exchange.AutoWithdrawFiatWithAPIPermission
 	b.RequestCurrencyPairFormat.Delimiter = ""
 	b.RequestCurrencyPairFormat.Uppercase = true
-<<<<<<< HEAD
-	// b.ConfigCurrencyPairFormat.Delimiter = ""
-	// b.ConfigCurrencyPairFormat.Uppercase = true
-	// b.AssetTypes = []string{ticker.Spot}
-	// b.SupportsAutoPairUpdating = true
-	// b.SupportsRESTTickerBatching = true
-	authLimit := request.NewRateLimit(time.Second*60, bitfinexAuthRate)
-
-	// authLimit := request.NewRateLimit(time.Second*1, 6)
-	b.Requester = request.New(b.Name, authLimit, request.NewRateLimit(time.Second*60, bitfinexUnauthRate), common.NewHTTPClientWithTimeout(exchange.DefaultHTTPTimeout))
-=======
 	b.ConfigCurrencyPairFormat.Delimiter = ""
 	b.ConfigCurrencyPairFormat.Uppercase = true
 	b.AssetTypes = []string{ticker.Spot}
@@ -138,7 +120,6 @@
 		exchange.WebsocketSubscribeSupported |
 		exchange.WebsocketUnsubscribeSupported |
 		exchange.WebsocketAuthenticatedEndpointsSupported
->>>>>>> 3a66e998
 }
 
 // Setup takes in the supplied exchange configuration details and sets params
@@ -157,24 +138,6 @@
 		b.SetHTTPClientUserAgent(exch.HTTPUserAgent)
 		b.RESTPollingDelay = exch.RESTPollingDelay
 		b.Verbose = exch.Verbose
-<<<<<<< HEAD
-		b.Websocket = exch.Websocket
-		// b.BaseCurrencies = common.SplitStrings(exch.BaseCurrencies, ",")
-		// b.AvailablePairs = common.SplitStrings(exch.AvailablePairs, ",")
-		// b.EnabledPairs = common.SplitStrings(exch.EnabledPairs, ",")
-		// err := b.SetCurrencyPairFormat()
-		// if err != nil {
-		// 	log.Fatal(err)
-		// }
-		// err = b.SetAssetTypes()
-		// if err != nil {
-		// 	log.Fatal(err)
-		// }
-		// err = b.SetAutoPairDefaults()
-		// if err != nil {
-		// 	log.Fatal(err)
-		// }
-=======
 		b.HTTPDebugging = exch.HTTPDebugging
 		b.Websocket.SetWsStatusAndConnection(exch.Websocket)
 		b.BaseCurrencies = exch.BaseCurrencies
@@ -211,7 +174,6 @@
 		if err != nil {
 			log.Fatal(err)
 		}
->>>>>>> 3a66e998
 	}
 }
 
@@ -555,44 +517,12 @@
 	return response, b.SendHTTPRequest(path, &response, b.Verbose)
 }
 
-<<<<<<< HEAD
-// GetAccountInfo returns information about your account incl. trading fees
-// 返回帐号信息，包括提现费用
-func (b *Bitfinex) GetAccountInfo() (AccountInfo, error) {
-
-	var result AccountInfo
-
-	var response []interface{}
-	err := b.SendAuthenticatedHTTPRequest("POST", bitfinexAccountInfo, nil, &response)
-
-	if err != nil {
-		return result, err
-	}
-
-	result = AccountInfo{}
-	result.MakerFees = response[0].(map[string]interface{})["maker_fees"].(string)
-	result.TakerFees = response[0].(map[string]interface{})["taker_fees"].(string)
-
-	feeslist := response[0].(map[string]interface{})["fees"].([]interface{})
-	for _, v := range feeslist {
-		item := v.(map[string]interface{})
-
-		result.Fees = append(result.Fees, AccountInfoFees{
-			Pairs:     item["pairs"].(string),
-			MakerFees: item["maker_fees"].(string),
-			TakerFees: item["taker_fees"].(string),
-		})
-	}
-
-	return result, nil
-=======
 // GetAccountInformation returns information about your account incl. trading
 // fees
 func (b *Bitfinex) GetAccountInformation() ([]AccountInfo, error) {
 	var responses []AccountInfo
 	return responses, b.SendAuthenticatedHTTPRequest(http.MethodPost,
 		bitfinexAccountInfo, nil, &responses)
->>>>>>> 3a66e998
 }
 
 // GetAccountFees - Gets all fee rates for all currencies
