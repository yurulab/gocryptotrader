package bitfinex

import (
<<<<<<< HEAD
	"fmt"
=======
	"net/http"
>>>>>>> 3a66e998
	"net/url"
	"reflect"
	"testing"
	"time"

<<<<<<< HEAD
	"github.com/idoall/gocryptotrader/common"
	"github.com/idoall/gocryptotrader/config"
=======
	"github.com/gorilla/websocket"
	"github.com/thrasher-/gocryptotrader/common"
	"github.com/thrasher-/gocryptotrader/config"
	"github.com/thrasher-/gocryptotrader/currency"
	exchange "github.com/thrasher-/gocryptotrader/exchanges"
	"github.com/thrasher-/gocryptotrader/exchanges/sharedtestvalues"
>>>>>>> 3a66e998
)

// Please supply your own keys here to do better tests
const (
	apiKey                  = ""
	apiSecret               = ""
	canManipulateRealOrders = false
)

var b Bitfinex

func TestSetup(t *testing.T) {
	b.SetDefaults()
	cfg := config.GetConfig()
	cfg.LoadConfig("../../testdata/configtest.json")
	bfxConfig, err := cfg.GetExchangeConfig("Bitfinex")
	if err != nil {
		t.Error("Test Failed - Bitfinex Setup() init error")
	}
	b.Setup(&bfxConfig)
	b.APIKey = apiKey
	b.APISecret = apiSecret
	if !b.Enabled || b.AuthenticatedAPISupport || b.RESTPollingDelay != time.Duration(10) ||
		b.Verbose || b.Websocket.IsEnabled() || len(b.BaseCurrencies) < 1 ||
		len(b.AvailablePairs) < 1 || len(b.EnabledPairs) < 1 {
		t.Error("Test Failed - Bitfinex Setup values not set correctly")
	}
	b.AuthenticatedWebsocketAPISupport = true
	b.AuthenticatedAPISupport = true
	// custom rate limit for testing
	b.Requester.SetRateLimit(true, time.Millisecond*300, 1)
	b.Requester.SetRateLimit(false, time.Millisecond*300, 1)
}

func TestGetPlatformStatus(t *testing.T) {
	t.Parallel()

	result, err := b.GetPlatformStatus()
	if err != nil {
		t.Errorf("TestGetPlatformStatus error: %s", err)
	}

	if result != bitfinexOperativeMode && result != bitfinexMaintenanceMode {
		t.Errorf("TestGetPlatformStatus unexpected response code")
	}
}

func TestGetLatestSpotPrice(t *testing.T) {
	t.Parallel()
	_, err := b.GetLatestSpotPrice("BTCUSD")
	if err != nil {
		t.Error("Bitfinex GetLatestSpotPrice error: ", err)
	}
}

func TestGetTicker(t *testing.T) {
	t.Parallel()
	_, err := b.GetTicker("BTCUSD")
	if err != nil {
		t.Error("BitfinexGetTicker init error: ", err)
	}

	_, err = b.GetTicker("wigwham")
	if err == nil {
		t.Error("Test Failed - GetTicker() error")
	}
}

func TestGetTickerV2(t *testing.T) {
	t.Parallel()
	_, err := b.GetTickerV2("tBTCUSD")
	if err != nil {
		t.Errorf("GetTickerV2 error: %s", err)
	}

	_, err = b.GetTickerV2("fUSD")
	if err != nil {
		t.Errorf("GetTickerV2 error: %s", err)
	}
}

func TestGetTickersV2(t *testing.T) {
	t.Parallel()
	_, err := b.GetTickersV2("tBTCUSD,fUSD")
	if err != nil {
		t.Errorf("GetTickersV2 error: %s", err)
	}
}

func TestGetStats(t *testing.T) {
	t.Parallel()
	_, err := b.GetStats("BTCUSD")
	if err != nil {
		t.Error("BitfinexGetStatsTest init error: ", err)
	}

	_, err = b.GetStats("wigwham")
	if err == nil {
		t.Error("Test Failed - GetStats() error")
	}
}

func TestGetFundingBook(t *testing.T) {
	t.Parallel()
	_, err := b.GetFundingBook("USD")
	if err != nil {
		t.Error("Testing Failed - GetFundingBook() error")
	}
	_, err = b.GetFundingBook("wigwham")
	if err == nil {
		t.Error("Testing Failed - GetFundingBook() error")
	}
}

func TestGetLendbook(t *testing.T) {
	t.Parallel()

	_, err := b.GetLendbook("BTCUSD", url.Values{})
	if err != nil {
		t.Error("Testing Failed - GetLendbook() error: ", err)
	}
}

func TestGetOrderbook(t *testing.T) {
	t.Parallel()

	_, err := b.GetOrderbook("BTCUSD", url.Values{})
	if err != nil {
		t.Error("BitfinexGetOrderbook init error: ", err)
	}
}

func TestGetOrderbookV2(t *testing.T) {
	t.Parallel()

	_, err := b.GetOrderbookV2("tBTCUSD", "P0", url.Values{})
	if err != nil {
		t.Errorf("GetOrderbookV2 error: %s", err)
	}

	_, err = b.GetOrderbookV2("fUSD", "P0", url.Values{})
	if err != nil {
		t.Errorf("GetOrderbookV2 error: %s", err)
	}
}

func TestGetTrades(t *testing.T) {
	t.Parallel()

	_, err := b.GetTrades("BTCUSD", url.Values{})
	if err != nil {
		t.Error("BitfinexGetTrades init error: ", err)
	}
}

func TestGetTradesv2(t *testing.T) {
	t.Parallel()

	_, err := b.GetTradesV2("tBTCUSD", 0, 0, true)
	if err != nil {
		t.Error("BitfinexGetTrades init error: ", err)
	}
}

func TestGetLends(t *testing.T) {
	t.Parallel()

	_, err := b.GetLends("BTC", url.Values{})
	if err != nil {
		t.Error("BitfinexGetLends init error: ", err)
	}
}

func TestGetSymbols(t *testing.T) {
	t.Parallel()

	symbols, err := b.GetSymbols()
	if err != nil {
		t.Fatal("BitfinexGetSymbols init error: ", err)
	}
	if reflect.TypeOf(symbols[0]).String() != "string" {
		t.Error("Bitfinex GetSymbols is not a string")
	}

	expectedCurrencies := []string{
		"rrtbtc",
		"zecusd",
		"zecbtc",
		"xmrusd",
		"xmrbtc",
		"dshusd",
		"dshbtc",
		"bccbtc",
		"bcubtc",
		"bccusd",
		"bcuusd",
		"btcusd",
		"ltcusd",
		"ltcbtc",
		"ethusd",
		"ethbtc",
		"etcbtc",
		"etcusd",
		"bfxusd",
		"bfxbtc",
		"rrtusd",
	}
	if len(expectedCurrencies) <= len(symbols) {

		for _, explicitSymbol := range expectedCurrencies {
			if common.StringDataCompare(expectedCurrencies, explicitSymbol) {
				break
			}
			t.Error("BitfinexGetSymbols currency mismatch with: ", explicitSymbol)
		}
	} else {
		t.Error("BitfinexGetSymbols currency mismatch, Expected Currencies < Exchange Currencies")
	}
}

func TestGetSymbolsDetails(t *testing.T) {
	t.Parallel()

	_, err := b.GetSymbolsDetails()
	if err != nil {
		t.Error("BitfinexGetSymbolsDetails init error: ", err)
	}
}

func TestGetAccountInfo(t *testing.T) {
	if !areTestAPIKeysSet() {
		t.SkipNow()
	}
	t.Parallel()

<<<<<<< HEAD
	list, err := b.GetAccountInfo()
	if err == nil {
		t.Error("Test Failed - GetAccountInfo error")
=======
	_, err := b.GetAccountInfo()
	if err != nil {
		t.Error("Test Failed - GetAccountInfo error", err)
>>>>>>> 3a66e998
	}

	for k, v := range list {
		// b, _ := json.Marshal(v)
		fmt.Printf("%s:%v \n", k, v)
	}
}

func TestGetAccountFees(t *testing.T) {
	if b.APIKey == "" || b.APISecret == "" {
		t.SkipNow()
	}
	t.Parallel()

	_, err := b.GetAccountFees()
	if err == nil {
		t.Error("Test Failed - GetAccountFees error")
	}
}

func TestGetAccountSummary(t *testing.T) {
	if b.APIKey == "" || b.APISecret == "" {
		t.SkipNow()
	}
	t.Parallel()

	_, err := b.GetAccountSummary()
	if err == nil {
		t.Error("Test Failed - GetAccountSummary() error:")
	}
}

func TestNewDeposit(t *testing.T) {
	if b.APIKey == "" || b.APISecret == "" {
		t.SkipNow()
	}
	t.Parallel()

	_, err := b.NewDeposit("blabla", "testwallet", 1)
	if err == nil {
		t.Error("Test Failed - NewDeposit() error:", err)
	}
}

func TestGetKeyPermissions(t *testing.T) {
	if b.APIKey == "" || b.APISecret == "" {
		t.SkipNow()
	}
	t.Parallel()

	_, err := b.GetKeyPermissions()
	if err == nil {
		t.Error("Test Failed - GetKeyPermissions() error:")
	}
}

func TestGetMarginInfo(t *testing.T) {
	if b.APIKey == "" || b.APISecret == "" {
		t.SkipNow()
	}
	t.Parallel()

	_, err := b.GetMarginInfo()
	if err == nil {
		t.Error("Test Failed - GetMarginInfo() error")
	}
}

func TestGetAccountBalance(t *testing.T) {
	if b.APIKey == "" || b.APISecret == "" {
		t.SkipNow()
	}
	t.Parallel()

	_, err := b.GetAccountBalance()
	if err == nil {
		t.Error("Test Failed - GetAccountBalance() error")
	}
}

func TestWalletTransfer(t *testing.T) {
	if b.APIKey == "" || b.APISecret == "" {
		t.SkipNow()
	}
	t.Parallel()

	_, err := b.WalletTransfer(0.01, "bla", "bla", "bla")
	if err == nil {
		t.Error("Test Failed - WalletTransfer() error")
	}
}

func TestNewOrder(t *testing.T) {
	if b.APIKey == "" || b.APISecret == "" {
		t.SkipNow()
	}
	t.Parallel()

	_, err := b.NewOrder("BTCUSD", 1, 2, true, "market", false)
	if err == nil {
		t.Error("Test Failed - NewOrder() error")
	}
}

func TestNewOrderMulti(t *testing.T) {
	if b.APIKey == "" || b.APISecret == "" {
		t.SkipNow()
	}
	t.Parallel()

	newOrder := []PlaceOrder{
		{
			Symbol:   "BTCUSD",
			Amount:   1,
			Price:    1,
			Exchange: "bitfinex",
			Side:     "buy",
			Type:     "market",
		},
	}

	_, err := b.NewOrderMulti(newOrder)
	if err == nil {
		t.Error("Test Failed - NewOrderMulti() error")
	}
}

func TestCancelExistingOrder(t *testing.T) {
	if b.APIKey == "" || b.APISecret == "" {
		t.SkipNow()
	}
	t.Parallel()

	_, err := b.CancelExistingOrder(1337)
	if err == nil {
		t.Error("Test Failed - CancelExistingOrder() error")
	}
}

func TestCancelMultipleOrders(t *testing.T) {
	if b.APIKey == "" || b.APISecret == "" {
		t.SkipNow()
	}
	t.Parallel()

	_, err := b.CancelMultipleOrders([]int64{1337, 1336})
	if err == nil {
		t.Error("Test Failed - CancelMultipleOrders() error")
	}
}

func TestCancelAllExistingOrders(t *testing.T) {
	if b.APIKey == "" || b.APISecret == "" {
		t.SkipNow()
	}
	t.Parallel()

	_, err := b.CancelAllExistingOrders()
	if err == nil {
		t.Error("Test Failed - CancelAllExistingOrders() error")
	}
}

func TestReplaceOrder(t *testing.T) {
	if b.APIKey == "" || b.APISecret == "" {
		t.SkipNow()
	}
	t.Parallel()

	_, err := b.ReplaceOrder(1337, "BTCUSD", 1, 1, true, "market", false)
	if err == nil {
		t.Error("Test Failed - ReplaceOrder() error")
	}
}

func TestGetOrderStatus(t *testing.T) {
	if b.APIKey == "" || b.APISecret == "" {
		t.SkipNow()
	}
	t.Parallel()

	_, err := b.GetOrderStatus(1337)
	if err == nil {
		t.Error("Test Failed - GetOrderStatus() error")
	}
}

func TestGetOpenOrders(t *testing.T) {
	if b.APIKey == "" || b.APISecret == "" {
		t.SkipNow()
	}
	t.Parallel()

	_, err := b.GetOpenOrders()
	if err == nil {
		t.Error("Test Failed - GetOpenOrders() error")
	}
}

func TestGetActivePositions(t *testing.T) {
	if b.APIKey == "" || b.APISecret == "" {
		t.SkipNow()
	}
	t.Parallel()

	_, err := b.GetActivePositions()
	if err == nil {
		t.Error("Test Failed - GetActivePositions() error")
	}
}

func TestClaimPosition(t *testing.T) {
	if b.APIKey == "" || b.APISecret == "" {
		t.SkipNow()
	}
	t.Parallel()

	_, err := b.ClaimPosition(1337)
	if err == nil {
		t.Error("Test Failed - ClaimPosition() error")
	}
}

func TestGetBalanceHistory(t *testing.T) {
	if b.APIKey == "" || b.APISecret == "" {
		t.SkipNow()
	}
	t.Parallel()

	_, err := b.GetBalanceHistory("USD", time.Time{}, time.Time{}, 1, "deposit")
	if err == nil {
		t.Error("Test Failed - GetBalanceHistory() error")
	}
}

func TestGetMovementHistory(t *testing.T) {
	if b.APIKey == "" || b.APISecret == "" {
		t.SkipNow()
	}
	t.Parallel()

	_, err := b.GetMovementHistory("USD", "bitcoin", time.Time{}, time.Time{}, 1)
	if err == nil {
		t.Error("Test Failed - GetMovementHistory() error")
	}
}

func TestGetTradeHistory(t *testing.T) {
	if b.APIKey == "" || b.APISecret == "" {
		t.SkipNow()
	}
	t.Parallel()

	_, err := b.GetTradeHistory("BTCUSD", time.Time{}, time.Time{}, 1, 0)
	if err == nil {
		t.Error("Test Failed - GetTradeHistory() error")
	}
}

func TestNewOffer(t *testing.T) {
	if b.APIKey == "" || b.APISecret == "" {
		t.SkipNow()
	}
	t.Parallel()

	_, err := b.NewOffer("BTC", 1, 1, 1, "loan")
	if err == nil {
		t.Error("Test Failed - NewOffer() error")
	}
}

func TestCancelOffer(t *testing.T) {
	if b.APIKey == "" || b.APISecret == "" {
		t.SkipNow()
	}
	t.Parallel()

	_, err := b.CancelOffer(1337)
	if err == nil {
		t.Error("Test Failed - CancelOffer() error")
	}
}

func TestGetOfferStatus(t *testing.T) {
	if b.APIKey == "" || b.APISecret == "" {
		t.SkipNow()
	}
	t.Parallel()

	_, err := b.GetOfferStatus(1337)
	if err == nil {
		t.Error("Test Failed - NewOffer() error")
	}
}

func TestGetActiveCredits(t *testing.T) {
	if b.APIKey == "" || b.APISecret == "" {
		t.SkipNow()
	}
	t.Parallel()

	_, err := b.GetActiveCredits()
	if err == nil {
		t.Error("Test Failed - GetActiveCredits() error", err)
	}
}

func TestGetActiveOffers(t *testing.T) {
	if b.APIKey == "" || b.APISecret == "" {
		t.SkipNow()
	}
	t.Parallel()

	_, err := b.GetActiveOffers()
	if err == nil {
		t.Error("Test Failed - GetActiveOffers() error", err)
	}
}

func TestGetActiveMarginFunding(t *testing.T) {
	if b.APIKey == "" || b.APISecret == "" {
		t.SkipNow()
	}
	t.Parallel()

	_, err := b.GetActiveMarginFunding()
	if err == nil {
		t.Error("Test Failed - GetActiveMarginFunding() error", err)
	}
}

func TestGetUnusedMarginFunds(t *testing.T) {
	if b.APIKey == "" || b.APISecret == "" {
		t.SkipNow()
	}
	t.Parallel()

	_, err := b.GetUnusedMarginFunds()
	if err == nil {
		t.Error("Test Failed - GetUnusedMarginFunds() error", err)
	}
}

func TestGetMarginTotalTakenFunds(t *testing.T) {
	if b.APIKey == "" || b.APISecret == "" {
		t.SkipNow()
	}
	t.Parallel()

	_, err := b.GetMarginTotalTakenFunds()
	if err == nil {
		t.Error("Test Failed - GetMarginTotalTakenFunds() error", err)
	}
}

func TestCloseMarginFunding(t *testing.T) {
	if b.APIKey == "" || b.APISecret == "" {
		t.SkipNow()
	}
	t.Parallel()

	_, err := b.CloseMarginFunding(1337)
	if err == nil {
		t.Error("Test Failed - CloseMarginFunding() error")
	}
}

func setFeeBuilder() *exchange.FeeBuilder {
	return &exchange.FeeBuilder{
		Amount:        1,
		FeeType:       exchange.CryptocurrencyTradeFee,
		Pair:          currency.NewPair(currency.BTC, currency.LTC),
		PurchasePrice: 1,
	}
}

// TestGetFeeByTypeOfflineTradeFee logic test
func TestGetFeeByTypeOfflineTradeFee(t *testing.T) {
	var feeBuilder = setFeeBuilder()
	b.GetFeeByType(feeBuilder)
	if apiKey == "" || apiSecret == "" {
		if feeBuilder.FeeType != exchange.OfflineTradeFee {
			t.Errorf("Expected %v, received %v", exchange.OfflineTradeFee, feeBuilder.FeeType)
		}
	} else {
		if feeBuilder.FeeType != exchange.CryptocurrencyTradeFee {
			t.Errorf("Expected %v, received %v", exchange.CryptocurrencyTradeFee, feeBuilder.FeeType)
		}
	}
}

func TestGetFee(t *testing.T) {
	b.SetDefaults()
	TestSetup(t)
	var feeBuilder = setFeeBuilder()

	if apiKey != "" || apiSecret != "" {
		// CryptocurrencyTradeFee Basic
		if resp, err := b.GetFee(feeBuilder); resp != float64(0.002) || err != nil {
			t.Error(err)
			t.Errorf("Test Failed - GetFee() error. Expected: %f, Received: %f", float64(0.002), resp)
		}

		// CryptocurrencyTradeFee High quantity
		feeBuilder = setFeeBuilder()
		feeBuilder.Amount = 1000
		feeBuilder.PurchasePrice = 1000
		if resp, err := b.GetFee(feeBuilder); resp != float64(2000) || err != nil {
			t.Errorf("Test Failed - GetFee() error. Expected: %f, Received: %f", float64(2000), resp)
			t.Error(err)
		}

		// CryptocurrencyTradeFee IsMaker
		feeBuilder = setFeeBuilder()
		feeBuilder.IsMaker = true
		if resp, err := b.GetFee(feeBuilder); resp != float64(0.001) || err != nil {
			t.Errorf("Test Failed - GetFee() error. Expected: %f, Received: %f", float64(0.001), resp)
			t.Error(err)
		}

		// CryptocurrencyTradeFee Negative purchase price
		feeBuilder = setFeeBuilder()
		feeBuilder.PurchasePrice = -1000
		if resp, err := b.GetFee(feeBuilder); resp != float64(0) || err != nil {
			t.Errorf("Test Failed - GetFee() error. Expected: %f, Received: %f", float64(0), resp)
			t.Error(err)
		}

		// CryptocurrencyWithdrawalFee Basic
		feeBuilder = setFeeBuilder()
		feeBuilder.FeeType = exchange.CryptocurrencyWithdrawalFee
		if resp, err := b.GetFee(feeBuilder); resp != float64(0.0004) || err != nil {
			t.Errorf("Test Failed - GetFee() error. Expected: %f, Received: %f", float64(0.0004), resp)
			t.Error(err)
		}
	}

	// CyptocurrencyDepositFee Basic
	feeBuilder = setFeeBuilder()
	feeBuilder.FeeType = exchange.CyptocurrencyDepositFee
	if resp, err := b.GetFee(feeBuilder); resp != float64(0) || err != nil {
		t.Errorf("Test Failed - GetFee() error. Expected: %f, Received: %f", float64(0), resp)
		t.Error(err)
	}

	// InternationalBankDepositFee Basic
	feeBuilder = setFeeBuilder()
	feeBuilder.FeeType = exchange.InternationalBankDepositFee
	feeBuilder.FiatCurrency = currency.HKD
	if resp, err := b.GetFee(feeBuilder); resp != float64(0.001) || err != nil {
		t.Errorf("Test Failed - GetFee() error. Expected: %f, Received: %f", float64(0.001), resp)
		t.Error(err)
	}

	// InternationalBankWithdrawalFee Basic
	feeBuilder = setFeeBuilder()
	feeBuilder.FeeType = exchange.InternationalBankWithdrawalFee
	feeBuilder.FiatCurrency = currency.HKD
	if resp, err := b.GetFee(feeBuilder); resp != float64(0.001) || err != nil {
		t.Errorf("Test Failed - GetFee() error. Expected: %f, Received: %f", float64(0.001), resp)
		t.Error(err)
	}
}

func TestFormatWithdrawPermissions(t *testing.T) {
	b.SetDefaults()
	expectedResult := exchange.AutoWithdrawCryptoWithAPIPermissionText + " & " + exchange.AutoWithdrawFiatWithAPIPermissionText

	withdrawPermissions := b.FormatWithdrawPermissions()

	if withdrawPermissions != expectedResult {
		t.Errorf("Expected: %s, Received: %s", expectedResult, withdrawPermissions)
	}
}

func TestGetActiveOrders(t *testing.T) {
	b.SetDefaults()
	TestSetup(t)

	var getOrdersRequest = exchange.GetOrdersRequest{
		OrderType: exchange.AnyOrderType,
	}

	_, err := b.GetActiveOrders(&getOrdersRequest)
	if areTestAPIKeysSet() && err != nil {
		t.Errorf("Could not get open orders: %s", err)
	} else if !areTestAPIKeysSet() && err == nil {
		t.Error("Expecting an error when no keys are set")
	}
}

func TestGetOrderHistory(t *testing.T) {
	b.SetDefaults()
	TestSetup(t)

	var getOrdersRequest = exchange.GetOrdersRequest{
		OrderType: exchange.AnyOrderType,
	}

	_, err := b.GetOrderHistory(&getOrdersRequest)
	if areTestAPIKeysSet() && err != nil {
		t.Errorf("Could not get order history: %s", err)
	} else if !areTestAPIKeysSet() && err == nil {
		t.Error("Expecting an error when no keys are set")
	}
}

// Any tests below this line have the ability to impact your orders on the exchange. Enable canManipulateRealOrders to run them
// ----------------------------------------------------------------------------------------------------------------------------
func areTestAPIKeysSet() bool {
	if b.APIKey != "" && b.APIKey != "Key" &&
		b.APISecret != "" && b.APISecret != "Secret" {
		return true
	}
	return false
}

func TestSubmitOrder(t *testing.T) {
	b.SetDefaults()
	TestSetup(t)

	if areTestAPIKeysSet() && !canManipulateRealOrders {
		t.Skip("API keys set, canManipulateRealOrders false, skipping test")
	}
	var p = currency.Pair{
		Delimiter: "",
		Base:      currency.LTC,
		Quote:     currency.BTC,
	}
	response, err := b.SubmitOrder(p, exchange.BuyOrderSide, exchange.MarketOrderType, 1, 1, "clientId")
	if areTestAPIKeysSet() && (err != nil || !response.IsOrderPlaced) {
		t.Errorf("Order failed to be placed: %v", err)
	} else if !areTestAPIKeysSet() && err == nil {
		t.Error("Expecting an error when no keys are set")
	}
}

func TestCancelExchangeOrder(t *testing.T) {
	b.SetDefaults()
	TestSetup(t)

	if areTestAPIKeysSet() && !canManipulateRealOrders {
		t.Skip("API keys set, canManipulateRealOrders false, skipping test")
	}

	currencyPair := currency.NewPair(currency.LTC, currency.BTC)

	var orderCancellation = &exchange.OrderCancellation{
		OrderID:       "1",
		WalletAddress: "1F5zVDgNjorJ51oGebSvNCrSAHpwGkUdDB",
		AccountID:     "1",
		CurrencyPair:  currencyPair,
	}

	err := b.CancelOrder(orderCancellation)
	if !areTestAPIKeysSet() && err == nil {
		t.Error("Expecting an error when no keys are set")
	}
	if areTestAPIKeysSet() && err != nil {
		t.Errorf("Could not cancel orders: %v", err)
	}
}

func TestCancelAllExchangeOrdera(t *testing.T) {
	b.SetDefaults()
	TestSetup(t)

	if areTestAPIKeysSet() && !canManipulateRealOrders {
		t.Skip("API keys set, canManipulateRealOrders false, skipping test")
	}

	currencyPair := currency.NewPair(currency.LTC, currency.BTC)

	var orderCancellation = &exchange.OrderCancellation{
		OrderID:       "1",
		WalletAddress: "1F5zVDgNjorJ51oGebSvNCrSAHpwGkUdDB",
		AccountID:     "1",
		CurrencyPair:  currencyPair,
	}

	resp, err := b.CancelAllOrders(orderCancellation)

	if !areTestAPIKeysSet() && err == nil {
		t.Error("Expecting an error when no keys are set")
	}
	if areTestAPIKeysSet() && err != nil {
		t.Errorf("Could not cancel orders: %v", err)
	}

	if len(resp.OrderStatus) > 0 {
		t.Errorf("%v orders failed to cancel", len(resp.OrderStatus))
	}
}

func TestModifyOrder(t *testing.T) {
	_, err := b.ModifyOrder(&exchange.ModifyOrder{})
	if err == nil {
		t.Error("Test failed - ModifyOrder() error")
	}
}

func TestWithdraw(t *testing.T) {
	b.SetDefaults()
	TestSetup(t)
	if areTestAPIKeysSet() && !canManipulateRealOrders {
		t.Skip("API keys set, canManipulateRealOrders false, skipping test")
	}

	var withdrawCryptoRequest = exchange.WithdrawRequest{
		Amount:      100,
		Currency:    currency.BTC,
		Address:     "1F5zVDgNjorJ51oGebSvNCrSAHpwGkUdDB",
		Description: "WITHDRAW IT ALL",
	}

	_, err := b.WithdrawCryptocurrencyFunds(&withdrawCryptoRequest)
	if !areTestAPIKeysSet() && err == nil {
		t.Error("Expecting an error when no keys are set")
	}
	if areTestAPIKeysSet() && err != nil {
		t.Errorf("Withdraw failed to be placed: %v", err)
	}
}

func TestWithdrawFiat(t *testing.T) {
	b.SetDefaults()
	TestSetup(t)

	if areTestAPIKeysSet() && !canManipulateRealOrders {
		t.Skip("API keys set, canManipulateRealOrders false, skipping test")
	}

	var withdrawFiatRequest = exchange.WithdrawRequest{
		Amount:                   100,
		Currency:                 currency.BTC,
		Description:              "WITHDRAW IT ALL",
		BankAccountName:          "Satoshi Nakamoto",
		BankAccountNumber:        12345,
		BankAddress:              "123 Fake St",
		BankCity:                 "Tarry Town",
		BankCountry:              "Hyrule",
		BankName:                 "Federal Reserve Bank",
		WireCurrency:             currency.USD.String(),
		SwiftCode:                "Taylor",
		RequiresIntermediaryBank: false,
		IsExpressWire:            false,
	}

	_, err := b.WithdrawFiatFunds(&withdrawFiatRequest)
	if !areTestAPIKeysSet() && err == nil {
		t.Error("Expecting an error when no keys are set")
	}
	if areTestAPIKeysSet() && err != nil {
		t.Errorf("Withdraw failed to be placed: %v", err)
	}
}

func TestWithdrawInternationalBank(t *testing.T) {
	b.SetDefaults()
	TestSetup(t)

	if areTestAPIKeysSet() && !canManipulateRealOrders {
		t.Skip("API keys set, canManipulateRealOrders false, skipping test")
	}

	var withdrawFiatRequest = exchange.WithdrawRequest{
		Amount:                        100,
		Currency:                      currency.BTC,
		Description:                   "WITHDRAW IT ALL",
		BankAccountName:               "Satoshi Nakamoto",
		BankAccountNumber:             12345,
		BankAddress:                   "123 Fake St",
		BankCity:                      "Tarry Town",
		BankCountry:                   "Hyrule",
		BankName:                      "Federal Reserve Bank",
		WireCurrency:                  currency.USD.String(),
		SwiftCode:                     "Taylor",
		RequiresIntermediaryBank:      true,
		IsExpressWire:                 false,
		IntermediaryBankAccountNumber: 12345,
		IntermediaryBankAddress:       "123 Fake St",
		IntermediaryBankCity:          "Tarry Town",
		IntermediaryBankCountry:       "Hyrule",
		IntermediaryBankName:          "Federal Reserve Bank",
		IntermediarySwiftCode:         "Taylor",
	}

	_, err := b.WithdrawFiatFundsToInternationalBank(&withdrawFiatRequest)
	if !areTestAPIKeysSet() && err == nil {
		t.Error("Expecting an error when no keys are set")
	}
	if areTestAPIKeysSet() && err != nil {
		t.Errorf("Withdraw failed to be placed: %v", err)
	}
}

func TestGetDepositAddress(t *testing.T) {
	if areTestAPIKeysSet() {
		_, err := b.GetDepositAddress(currency.BTC, "deposit")
		if err != nil {
			t.Error("Test Failed - GetDepositAddress() error", err)
		}
	} else {
		_, err := b.GetDepositAddress(currency.BTC, "deposit")
		if err == nil {
			t.Error("Test Failed - GetDepositAddress() error cannot be nil")
		}
	}
}

// TestWsAuth dials websocket, sends login request.
func TestWsAuth(t *testing.T) {
	b.SetDefaults()
	TestSetup(t)
	if !b.Websocket.IsEnabled() && !b.AuthenticatedWebsocketAPISupport || !areTestAPIKeysSet() {
		t.Skip(exchange.WebsocketNotEnabled)
	}
	var err error
	var dialer websocket.Dialer
	b.WebsocketConn, _, err = dialer.Dial(b.Websocket.GetWebsocketURL(),
		http.Header{})
	if err != nil {
		t.Fatal(err)
	}
	b.Websocket.DataHandler = sharedtestvalues.GetWebsocketInterfaceChannelOverride()
	b.Websocket.TrafficAlert = sharedtestvalues.GetWebsocketStructChannelOverride()
	go b.WsDataHandler()
	defer b.WebsocketConn.Close()
	err = b.WsSendAuth()
	if err != nil {
		t.Error(err)
	}
	timer := time.NewTimer(sharedtestvalues.WebsocketResponseDefaultTimeout)
	select {
	case resp := <-b.Websocket.DataHandler:
		if resp.(map[string]interface{})["event"] != "auth" && resp.(map[string]interface{})["status"] != "OK" {
			t.Error("expected successful login")
		}
	case <-timer.C:
		t.Error("Have not received a response")
	}
	timer.Stop()
}<|MERGE_RESOLUTION|>--- conflicted
+++ resolved
@@ -1,27 +1,19 @@
 package bitfinex
 
 import (
-<<<<<<< HEAD
 	"fmt"
-=======
 	"net/http"
->>>>>>> 3a66e998
 	"net/url"
 	"reflect"
 	"testing"
 	"time"
 
-<<<<<<< HEAD
+	"github.com/gorilla/websocket"
 	"github.com/idoall/gocryptotrader/common"
 	"github.com/idoall/gocryptotrader/config"
-=======
-	"github.com/gorilla/websocket"
-	"github.com/thrasher-/gocryptotrader/common"
-	"github.com/thrasher-/gocryptotrader/config"
-	"github.com/thrasher-/gocryptotrader/currency"
-	exchange "github.com/thrasher-/gocryptotrader/exchanges"
-	"github.com/thrasher-/gocryptotrader/exchanges/sharedtestvalues"
->>>>>>> 3a66e998
+	"github.com/idoall/gocryptotrader/currency"
+	exchange "github.com/idoall/gocryptotrader/exchanges"
+	"github.com/idoall/gocryptotrader/exchanges/sharedtestvalues"
 )
 
 // Please supply your own keys here to do better tests
@@ -257,15 +249,9 @@
 	}
 	t.Parallel()
 
-<<<<<<< HEAD
-	list, err := b.GetAccountInfo()
-	if err == nil {
-		t.Error("Test Failed - GetAccountInfo error")
-=======
 	_, err := b.GetAccountInfo()
 	if err != nil {
 		t.Error("Test Failed - GetAccountInfo error", err)
->>>>>>> 3a66e998
 	}
 
 	for k, v := range list {
