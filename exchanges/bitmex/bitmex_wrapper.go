package bitmex

import (
	"errors"
	"math"
	"strings"
	"sync"
	"time"

	"github.com/idoall/gocryptotrader/common"
	"github.com/idoall/gocryptotrader/config"
	"github.com/idoall/gocryptotrader/currency"
	exchange "github.com/idoall/gocryptotrader/exchanges"
	"github.com/idoall/gocryptotrader/exchanges/asset"
	"github.com/idoall/gocryptotrader/exchanges/order"
	"github.com/idoall/gocryptotrader/exchanges/orderbook"
	"github.com/idoall/gocryptotrader/exchanges/protocol"
	"github.com/idoall/gocryptotrader/exchanges/request"
	"github.com/idoall/gocryptotrader/exchanges/ticker"
	"github.com/idoall/gocryptotrader/exchanges/websocket/wshandler"
	"github.com/idoall/gocryptotrader/exchanges/withdraw"
	log "github.com/idoall/gocryptotrader/logger"
)

// GetDefaultConfig returns a default exchange config
func (b *Bitmex) GetDefaultConfig() (*config.ExchangeConfig, error) {
	b.SetDefaults()
	exchCfg := new(config.ExchangeConfig)
	exchCfg.Name = b.Name
	exchCfg.HTTPTimeout = exchange.DefaultHTTPTimeout
	exchCfg.BaseCurrencies = b.BaseCurrencies

	err := b.SetupDefaults(exchCfg)
	if err != nil {
		return nil, err
	}

	if b.Features.Supports.RESTCapabilities.AutoPairUpdates {
		err = b.UpdateTradablePairs(true)
		if err != nil {
			return nil, err
		}
	}

	return exchCfg, nil
}

// SetDefaults sets the basic defaults for Bitmex
func (b *Bitmex) SetDefaults() {
	b.Name = "Bitmex"
	b.Enabled = true
	b.Verbose = true
	b.API.CredentialsValidator.RequiresKey = true
	b.API.CredentialsValidator.RequiresSecret = true

	b.CurrencyPairs = currency.PairsManager{
		AssetTypes: asset.Items{
			asset.PerpetualContract,
			asset.Futures,
			asset.DownsideProfitContract,
			asset.UpsideProfitContract,
		},
	}

	// Same format used for perpetual contracts and futures
	fmt1 := currency.PairStore{
		RequestFormat: &currency.PairFormat{
			Uppercase: true,
		},
		ConfigFormat: &currency.PairFormat{
			Uppercase: true,
		},
	}
	b.CurrencyPairs.Store(asset.PerpetualContract, fmt1)
	b.CurrencyPairs.Store(asset.Futures, fmt1)

	// Upside and Downside profit contracts use the same format
	fmt2 := currency.PairStore{
		RequestFormat: &currency.PairFormat{
			Delimiter: "_",
			Uppercase: true,
		},
		ConfigFormat: &currency.PairFormat{
			Delimiter: "_",
			Uppercase: true,
		},
	}
	b.CurrencyPairs.Store(asset.DownsideProfitContract, fmt2)
	b.CurrencyPairs.Store(asset.UpsideProfitContract, fmt2)

	b.Features = exchange.Features{
		Supports: exchange.FeaturesSupported{
			REST:      true,
			Websocket: true,
			RESTCapabilities: protocol.Features{
				TickerBatching:      true,
				TickerFetching:      true,
				TradeFetching:       true,
				OrderbookFetching:   true,
				AutoPairUpdates:     true,
				AccountInfo:         true,
				GetOrder:            true,
				GetOrders:           true,
				CancelOrders:        true,
				CancelOrder:         true,
				SubmitOrder:         true,
				SubmitOrders:        true,
				ModifyOrder:         true,
				DepositHistory:      true,
				WithdrawalHistory:   true,
				UserTradeHistory:    true,
				CryptoDeposit:       true,
				CryptoWithdrawal:    true,
				TradeFee:            true,
				CryptoWithdrawalFee: true,
			},
			WebsocketCapabilities: protocol.Features{
				TradeFetching:          true,
				OrderbookFetching:      true,
				Subscribe:              true,
				Unsubscribe:            true,
				AuthenticatedEndpoints: true,
				AccountInfo:            true,
				DeadMansSwitch:         true,
			},
			WithdrawPermissions: exchange.AutoWithdrawCryptoWithAPIPermission |
				exchange.WithdrawCryptoWithEmail |
				exchange.WithdrawCryptoWith2FA |
				exchange.NoFiatWithdrawals,
		},
		Enabled: exchange.FeaturesEnabled{
			AutoPairUpdates: true,
		},
	}

	b.Requester = request.New(b.Name,
		request.NewRateLimit(time.Second, bitmexAuthRate),
		request.NewRateLimit(time.Second, bitmexUnauthRate),
		common.NewHTTPClientWithTimeout(exchange.DefaultHTTPTimeout))

	b.API.Endpoints.URLDefault = bitmexAPIURL
	b.API.Endpoints.URL = b.API.Endpoints.URLDefault
	b.API.Endpoints.WebsocketURL = bitmexWSURL
	b.Websocket = wshandler.New()
	b.WebsocketResponseMaxLimit = exchange.DefaultWebsocketResponseMaxLimit
	b.WebsocketResponseCheckTimeout = exchange.DefaultWebsocketResponseCheckTimeout
	b.WebsocketOrderbookBufferLimit = exchange.DefaultWebsocketOrderbookBufferLimit
}

// Setup takes in the supplied exchange configuration details and sets params
func (b *Bitmex) Setup(exch *config.ExchangeConfig) error {
	if !exch.Enabled {
		b.SetEnabled(false)
		return nil
	}

	err := b.SetupDefaults(exch)
	if err != nil {
		return err
	}

	err = b.Websocket.Setup(
		&wshandler.WebsocketSetup{
			Enabled:                          exch.Features.Enabled.Websocket,
			Verbose:                          exch.Verbose,
			AuthenticatedWebsocketAPISupport: exch.API.AuthenticatedWebsocketSupport,
			WebsocketTimeout:                 exch.WebsocketTrafficTimeout,
			DefaultURL:                       bitmexWSURL,
			ExchangeName:                     exch.Name,
			RunningURL:                       exch.API.Endpoints.WebsocketURL,
			Connector:                        b.WsConnect,
			Subscriber:                       b.Subscribe,
			UnSubscriber:                     b.Unsubscribe,
			Features:                         &b.Features.Supports.WebsocketCapabilities,
		})
	if err != nil {
		return err
	}

	b.WebsocketConn = &wshandler.WebsocketConnection{
		ExchangeName:         b.Name,
		URL:                  b.Websocket.GetWebsocketURL(),
		ProxyURL:             b.Websocket.GetProxyAddress(),
		Verbose:              b.Verbose,
		ResponseCheckTimeout: exch.WebsocketResponseCheckTimeout,
		ResponseMaxLimit:     exch.WebsocketResponseMaxLimit,
	}

	b.Websocket.Orderbook.Setup(
		exch.WebsocketOrderbookBufferLimit,
		false,
		false,
		false,
		true,
		exch.Name)
	return nil
}

// Start starts the Bitmex go routine
func (b *Bitmex) Start(wg *sync.WaitGroup) {
	wg.Add(1)
	go func() {
		b.Run()
		wg.Done()
	}()
}

// Run implements the Bitmex wrapper
func (b *Bitmex) Run() {
	if b.Verbose {
		log.Debugf(log.ExchangeSys, "%s Websocket: %s. (url: %s).\n", b.Name, common.IsEnabled(b.Websocket.IsEnabled()), b.API.Endpoints.WebsocketURL)
		b.PrintEnabledPairs()
	}

	if !b.GetEnabledFeatures().AutoPairUpdates {
		return
	}

	err := b.UpdateTradablePairs(false)
	if err != nil {
		log.Errorf(log.ExchangeSys, "%s failed to update tradable pairs. Err: %s", b.Name, err)
	}
}

// FetchTradablePairs returns a list of the exchanges tradable pairs
func (b *Bitmex) FetchTradablePairs(asset asset.Item) ([]string, error) {
	marketInfo, err := b.GetActiveInstruments(&GenericRequestParams{})
	if err != nil {
		return nil, err
	}

	var products []string
	for x := range marketInfo {
		products = append(products, marketInfo[x].Symbol.String())
	}

	return products, nil
}

// UpdateTradablePairs updates the exchanges available pairs and stores
// them in the exchanges config
func (b *Bitmex) UpdateTradablePairs(forceUpdate bool) error {
	pairs, err := b.FetchTradablePairs(asset.Spot)
	if err != nil {
		return err
	}

	var assetPairs []string
	for x := range b.CurrencyPairs.AssetTypes {
		switch b.CurrencyPairs.AssetTypes[x] {
		case asset.PerpetualContract:
			for y := range pairs {
				if strings.Contains(pairs[y], "USD") {
					assetPairs = append(assetPairs, pairs[y])
				}
			}
		case asset.Futures:
			for y := range pairs {
				if strings.Contains(pairs[y], "19") {
					assetPairs = append(assetPairs, pairs[y])
				}
			}
		case asset.DownsideProfitContract:
			for y := range pairs {
				if strings.Contains(pairs[y], "_D") {
					assetPairs = append(assetPairs, pairs[y])
				}
			}
		case asset.UpsideProfitContract:
			for y := range pairs {
				if strings.Contains(pairs[y], "_U") {
					assetPairs = append(assetPairs, pairs[y])
				}
			}
		}

		err = b.UpdatePairs(currency.NewPairsFromStrings(assetPairs), b.CurrencyPairs.AssetTypes[x], false, false)
		if err != nil {
			log.Warnf(log.ExchangeSys, "%s failed to update available pairs. Err: %v", b.Name, err)
		}
		assetPairs = nil
	}
	return nil
}

// UpdateTicker updates and returns the ticker for a currency pair
<<<<<<< HEAD
func (b *Bitmex) UpdateTicker(p currency.Pair, assetType asset.Item) (ticker.Price, error) {
	tickerPrice := ticker.Price{}
=======
func (b *Bitmex) UpdateTicker(p currency.Pair, assetType asset.Item) (*ticker.Price, error) {
	tickerPrice := new(ticker.Price)
>>>>>>> 467d8d91
	tick, err := b.GetActiveInstruments(&GenericRequestParams{})
	if err != nil {
		return tickerPrice, err
	}
	pairs := b.GetEnabledPairs(assetType)
	for i := range pairs {
		for j := range tick {
			if !pairs[i].Equal(tick[j].Symbol) {
				continue
			}
<<<<<<< HEAD
			tickerPriceNew := &ticker.Price{
=======
			tickerPrice = &ticker.Price{
>>>>>>> 467d8d91
				Last:        tick[j].LastPrice,
				High:        tick[j].HighPrice,
				Low:         tick[j].LowPrice,
				Bid:         tick[j].BidPrice,
				Ask:         tick[j].AskPrice,
				Volume:      tick[j].Volume24h,
				Close:       tick[j].PrevClosePrice,
				Pair:        tick[j].Symbol,
				LastUpdated: tick[j].Timestamp,
			}
<<<<<<< HEAD
			err = ticker.ProcessTicker(b.Name, tickerPriceNew, assetType)
=======
			err = ticker.ProcessTicker(b.Name, tickerPrice, assetType)
>>>>>>> 467d8d91
			if err != nil {
				log.Error(log.Ticker, err)
			}
		}
	}
	tickerNew, err := ticker.GetTicker(b.Name, p, assetType)
	return tickerNew, nil
}

// FetchTicker returns the ticker for a currency pair
func (b *Bitmex) FetchTicker(p currency.Pair, assetType asset.Item) (*ticker.Price, error) {
	tickerNew, err := ticker.GetTicker(b.Name, p, assetType)
	if err != nil {
		return b.UpdateTicker(p, assetType)
	}
	return tickerNew, nil
}

// FetchOrderbook returns orderbook base on the currency pair
func (b *Bitmex) FetchOrderbook(p currency.Pair, assetType asset.Item) (*orderbook.Base, error) {
	ob, err := orderbook.Get(b.Name, p, assetType)
	if err != nil {
		return b.UpdateOrderbook(p, assetType)
	}
	return ob, nil
}

// UpdateOrderbook updates and returns the orderbook for a currency pair
<<<<<<< HEAD
func (b *Bitmex) UpdateOrderbook(p currency.Pair, assetType asset.Item) (orderbook.Base, error) {
	orderBook := orderbook.Base{}
=======
func (b *Bitmex) UpdateOrderbook(p currency.Pair, assetType asset.Item) (*orderbook.Base, error) {
	orderBook := new(orderbook.Base)
>>>>>>> 467d8d91

	orderbookNew, err := b.GetOrderbook(OrderBookGetL2Params{
		Symbol: b.FormatExchangeCurrency(p, assetType).String(),
		Depth:  500})
	if err != nil {
		return orderBook, err
	}

	for _, ob := range orderbookNew {
		if strings.EqualFold(ob.Side, order.Sell.String()) {
			orderBook.Asks = append(orderBook.Asks,
				orderbook.Item{Amount: float64(ob.Size), Price: ob.Price})
			continue
		}
		if strings.EqualFold(ob.Side, order.Buy.String()) {
			orderBook.Bids = append(orderBook.Bids,
				orderbook.Item{Amount: float64(ob.Size), Price: ob.Price})
			continue
		}
	}

	orderBook.Pair = p
	orderBook.ExchangeName = b.Name
	orderBook.AssetType = assetType

	err = orderBook.Process()
	if err != nil {
		return orderBook, err
	}

	o, err := orderbook.Get(b.Name, p, assetType)
	return o, err
}

// GetAccountInfo retrieves balances for all enabled currencies for the
// Bitmex exchange
func (b *Bitmex) GetAccountInfo() (exchange.AccountInfo, error) {
	var info exchange.AccountInfo

	bal, err := b.GetAllUserMargin()
	if err != nil {
		return info, err
	}

	// Need to update to add Margin/Liquidity availibilty
	var balances []exchange.AccountCurrencyInfo
	for i := range bal {
		balances = append(balances, exchange.AccountCurrencyInfo{
			CurrencyName: currency.NewCode(bal[i].Currency),
			TotalValue:   float64(bal[i].WalletBalance),
		})
	}

	info.Exchange = b.Name
	info.Accounts = append(info.Accounts, exchange.Account{
		Currencies: balances,
	})

	return info, nil
}

// GetFundingHistory returns funding history, deposits and
// withdrawals
func (b *Bitmex) GetFundingHistory() ([]exchange.FundHistory, error) {
	return nil, common.ErrNotYetImplemented
}

// GetExchangeHistory returns historic trade data since exchange opening.
func (b *Bitmex) GetExchangeHistory(p currency.Pair, assetType asset.Item) ([]exchange.TradeHistory, error) {
	return nil, common.ErrNotYetImplemented
}

// SubmitOrder submits a new order
func (b *Bitmex) SubmitOrder(s *order.Submit) (order.SubmitResponse, error) {
	var submitOrderResponse order.SubmitResponse
	if err := s.Validate(); err != nil {
		return submitOrderResponse, err
	}

	if math.Mod(s.Amount, 1) != 0 {
		return submitOrderResponse,
			errors.New("order contract amount can not have decimals")
	}

	var orderNewParams = OrderNewParams{
		OrdType:  s.OrderSide.String(),
		Symbol:   s.Pair.String(),
		OrderQty: s.Amount,
		Side:     s.OrderSide.String(),
	}

	if s.OrderType == order.Limit {
		orderNewParams.Price = s.Price
	}

	response, err := b.CreateOrder(&orderNewParams)
	if err != nil {
		return submitOrderResponse, err
	}
	if response.OrderID != "" {
		submitOrderResponse.OrderID = response.OrderID
	}
	if s.OrderType == order.Market {
		submitOrderResponse.FullyMatched = true
	}
	submitOrderResponse.IsOrderPlaced = true

	return submitOrderResponse, nil
}

// ModifyOrder will allow of changing orderbook placement and limit to
// market conversion
func (b *Bitmex) ModifyOrder(action *order.Modify) (string, error) {
	var params OrderAmendParams

	if math.Mod(action.Amount, 1) != 0 {
		return "", errors.New("contract amount can not have decimals")
	}

	params.OrderID = action.OrderID
	params.OrderQty = int32(action.Amount)
	params.Price = action.Price

	order, err := b.AmendOrder(&params)
	if err != nil {
		return "", err
	}

	return order.OrderID, nil
}

// CancelOrder cancels an order by its corresponding ID number
func (b *Bitmex) CancelOrder(order *order.Cancel) error {
	var params = OrderCancelParams{
		OrderID: order.OrderID,
	}
	_, err := b.CancelOrders(&params)
	return err
}

// CancelAllOrders cancels all orders associated with a currency pair
func (b *Bitmex) CancelAllOrders(_ *order.Cancel) (order.CancelAllResponse, error) {
	cancelAllOrdersResponse := order.CancelAllResponse{
		Status: make(map[string]string),
	}
	var emptyParams OrderCancelAllParams
	orders, err := b.CancelAllExistingOrders(emptyParams)
	if err != nil {
		return cancelAllOrdersResponse, err
	}

	for i := range orders {
		if orders[i].OrdRejReason != "" {
			cancelAllOrdersResponse.Status[orders[i].OrderID] = orders[i].OrdRejReason
		}
	}

	return cancelAllOrdersResponse, nil
}

// GetOrderInfo returns information on a current open order
func (b *Bitmex) GetOrderInfo(orderID string) (order.Detail, error) {
	var orderDetail order.Detail
	return orderDetail, common.ErrNotYetImplemented
}

// GetDepositAddress returns a deposit address for a specified currency
func (b *Bitmex) GetDepositAddress(cryptocurrency currency.Code, _ string) (string, error) {
	return b.GetCryptoDepositAddress(cryptocurrency.String())
}

// WithdrawCryptocurrencyFunds returns a withdrawal ID when a withdrawal is
// submitted
func (b *Bitmex) WithdrawCryptocurrencyFunds(withdrawRequest *withdraw.CryptoRequest) (string, error) {
	var request = UserRequestWithdrawalParams{
		Address:  withdrawRequest.Address,
		Amount:   withdrawRequest.Amount,
		Currency: withdrawRequest.Currency.String(),
		OtpToken: withdrawRequest.OneTimePassword,
	}
	if withdrawRequest.FeeAmount > 0 {
		request.Fee = withdrawRequest.FeeAmount
	}

	resp, err := b.UserRequestWithdrawal(request)
	if err != nil {
		return "", err
	}

	return resp.TransactID, nil
}

// WithdrawFiatFunds returns a withdrawal ID when a withdrawal is
// submitted
func (b *Bitmex) WithdrawFiatFunds(withdrawRequest *withdraw.FiatRequest) (string, error) {
	return "", common.ErrFunctionNotSupported
}

// WithdrawFiatFundsToInternationalBank returns a withdrawal ID when a withdrawal is
// submitted
func (b *Bitmex) WithdrawFiatFundsToInternationalBank(withdrawRequest *withdraw.FiatRequest) (string, error) {
	return "", common.ErrFunctionNotSupported
}

// GetWebsocket returns a pointer to the exchange websocket
func (b *Bitmex) GetWebsocket() (*wshandler.Websocket, error) {
	return b.Websocket, nil
}

// GetFeeByType returns an estimate of fee based on type of transaction
func (b *Bitmex) GetFeeByType(feeBuilder *exchange.FeeBuilder) (float64, error) {
	if !b.AllowAuthenticatedRequest() && // Todo check connection status
		feeBuilder.FeeType == exchange.CryptocurrencyTradeFee {
		feeBuilder.FeeType = exchange.OfflineTradeFee
	}
	return b.GetFee(feeBuilder)
}

// GetActiveOrders retrieves any orders that are active/open
// This function is not concurrency safe due to orderSide/orderType maps
func (b *Bitmex) GetActiveOrders(req *order.GetOrdersRequest) ([]order.Detail, error) {
	var orders []order.Detail
	params := OrdersRequest{}
	params.Filter = "{\"open\":true}"

	resp, err := b.GetOrders(&params)
	if err != nil {
		return nil, err
	}

	for i := range resp {
		orderSide := orderSideMap[1]
		orderType := orderTypeMap[2]
		if orderType == "" {
			orderType = order.Unknown
		}

		orderDetail := order.Detail{
			Price:     resp[i].Price,
			Amount:    float64(resp[i].OrderQty),
			Exchange:  b.Name,
			ID:        resp[i].OrderID,
			OrderSide: orderSide,
			OrderType: orderType,
			Status:    order.Status(resp[i].OrdStatus),
			CurrencyPair: currency.NewPairWithDelimiter(resp[i].Symbol,
				resp[i].SettlCurrency,
				b.GetPairFormat(asset.PerpetualContract, false).Delimiter),
		}

		orders = append(orders, orderDetail)
	}

	order.FilterOrdersBySide(&orders, req.OrderSide)
	order.FilterOrdersByType(&orders, req.OrderType)
	order.FilterOrdersByTickRange(&orders, req.StartTicks, req.EndTicks)
	order.FilterOrdersByCurrencies(&orders, req.Currencies)
	return orders, nil
}

// GetOrderHistory retrieves account order information
// Can Limit response to specific order status
// This function is not concurrency safe due to orderSide/orderType maps
func (b *Bitmex) GetOrderHistory(req *order.GetOrdersRequest) ([]order.Detail, error) {
	var orders []order.Detail
	params := OrdersRequest{}
	resp, err := b.GetOrders(&params)
	if err != nil {
		return nil, err
	}

	for i := range resp {
		orderSide := orderSideMap[1]
		orderType := orderTypeMap[2]
		if orderType == "" {
			orderType = order.Unknown
		}

		orderDetail := order.Detail{
			Price:     resp[i].Price,
			Amount:    float64(resp[i].OrderQty),
			Exchange:  b.Name,
			ID:        resp[i].OrderID,
			OrderSide: orderSide,
			OrderType: orderType,
			Status:    order.Status(resp[i].OrdStatus),
			CurrencyPair: currency.NewPairWithDelimiter(resp[i].Symbol,
				resp[i].SettlCurrency,
				b.GetPairFormat(asset.PerpetualContract, false).Delimiter),
		}

		orders = append(orders, orderDetail)
	}

	order.FilterOrdersBySide(&orders, req.OrderSide)
	order.FilterOrdersByType(&orders, req.OrderType)
	order.FilterOrdersByTickRange(&orders, req.StartTicks, req.EndTicks)
	order.FilterOrdersByCurrencies(&orders, req.Currencies)
	return orders, nil
}

// SubscribeToWebsocketChannels appends to ChannelsToSubscribe
// which lets websocket.manageSubscriptions handle subscribing
func (b *Bitmex) SubscribeToWebsocketChannels(channels []wshandler.WebsocketChannelSubscription) error {
	b.Websocket.SubscribeToChannels(channels)
	return nil
}

// UnsubscribeToWebsocketChannels removes from ChannelsToSubscribe
// which lets websocket.manageSubscriptions handle unsubscribing
func (b *Bitmex) UnsubscribeToWebsocketChannels(channels []wshandler.WebsocketChannelSubscription) error {
	b.Websocket.RemoveSubscribedChannels(channels)
	return nil
}

// GetSubscriptions returns a copied list of subscriptions
func (b *Bitmex) GetSubscriptions() ([]wshandler.WebsocketChannelSubscription, error) {
	return b.Websocket.GetSubscriptions(), nil
}

// AuthenticateWebsocket sends an authentication message to the websocket
func (b *Bitmex) AuthenticateWebsocket() error {
	return b.websocketSendAuth()
}<|MERGE_RESOLUTION|>--- conflicted
+++ resolved
@@ -284,13 +284,8 @@
 }
 
 // UpdateTicker updates and returns the ticker for a currency pair
-<<<<<<< HEAD
-func (b *Bitmex) UpdateTicker(p currency.Pair, assetType asset.Item) (ticker.Price, error) {
-	tickerPrice := ticker.Price{}
-=======
 func (b *Bitmex) UpdateTicker(p currency.Pair, assetType asset.Item) (*ticker.Price, error) {
 	tickerPrice := new(ticker.Price)
->>>>>>> 467d8d91
 	tick, err := b.GetActiveInstruments(&GenericRequestParams{})
 	if err != nil {
 		return tickerPrice, err
@@ -301,11 +296,7 @@
 			if !pairs[i].Equal(tick[j].Symbol) {
 				continue
 			}
-<<<<<<< HEAD
-			tickerPriceNew := &ticker.Price{
-=======
 			tickerPrice = &ticker.Price{
->>>>>>> 467d8d91
 				Last:        tick[j].LastPrice,
 				High:        tick[j].HighPrice,
 				Low:         tick[j].LowPrice,
@@ -316,11 +307,7 @@
 				Pair:        tick[j].Symbol,
 				LastUpdated: tick[j].Timestamp,
 			}
-<<<<<<< HEAD
-			err = ticker.ProcessTicker(b.Name, tickerPriceNew, assetType)
-=======
 			err = ticker.ProcessTicker(b.Name, tickerPrice, assetType)
->>>>>>> 467d8d91
 			if err != nil {
 				log.Error(log.Ticker, err)
 			}
@@ -349,13 +336,8 @@
 }
 
 // UpdateOrderbook updates and returns the orderbook for a currency pair
-<<<<<<< HEAD
-func (b *Bitmex) UpdateOrderbook(p currency.Pair, assetType asset.Item) (orderbook.Base, error) {
-	orderBook := orderbook.Base{}
-=======
 func (b *Bitmex) UpdateOrderbook(p currency.Pair, assetType asset.Item) (*orderbook.Base, error) {
 	orderBook := new(orderbook.Base)
->>>>>>> 467d8d91
 
 	orderbookNew, err := b.GetOrderbook(OrderBookGetL2Params{
 		Symbol: b.FormatExchangeCurrency(p, assetType).String(),
