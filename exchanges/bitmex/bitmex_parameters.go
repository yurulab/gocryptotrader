package bitmex

import (
	"errors"
	"net/url"
	"reflect"
	"strconv"

	"github.com/idoall/gocryptotrader/common"
)

// Parameter just enforces a check on all outgoing data
type Parameter interface {
	VerifyData() error
	ToURLVals(path string) (string, error)
	IsNil() bool
}

// StructValsToURLVals converts a struct into url.values for easy encoding
// can set json tags for outgoing naming conventions.
func StructValsToURLVals(v interface{}) (url.Values, error) {
	values := url.Values{}

	if reflect.ValueOf(v).Kind() != reflect.Ptr {
		return nil, errors.New("address of struct needs to be passed in")
	}

	structVal := reflect.ValueOf(v).Elem()
	structType := structVal.Type()

	for i := 0; i < structVal.NumField(); i++ {
		structField := structVal.Field(i)

		var outgoingTag string
		if structType.Field(i).Tag != "" {
			jsonTag := structType.Field(i).Tag.Get("json")
			if jsonTag != "" {
				split := common.SplitStrings(jsonTag, ",")
				outgoingTag = split[0]
			}
		}

		if outgoingTag == "" {
			outgoingTag = structType.Field(i).Name
		}

		var v string
		switch structField.Interface().(type) {
		case int, int8, int16, int32, int64:
			if structField.Int() == 0 {
				continue
			}
			v = strconv.FormatInt(structField.Int(), 10)
		case uint, uint8, uint16, uint32, uint64:
			if structField.Uint() == 0 {
				continue
			}
			v = strconv.FormatUint(structField.Uint(), 10)
		case float32:
			if structField.Float() == 0 {
				continue
			}
			v = strconv.FormatFloat(structField.Float(), 'f', 4, 32)
		case float64:
			if structField.Float() == 0 {
				continue
			}
			v = strconv.FormatFloat(structField.Float(), 'f', 4, 64)
		case []byte:
			if structField.Bytes() == nil {
				continue
			}
			v = string(structField.Bytes())
		case string:
			if structField.String() == "" {
				continue
			}
			v = structField.String()
		case bool:
			v = strconv.FormatBool(structField.Bool())
		}
		values.Set(outgoingTag, v)
	}
	return values, nil
}

// APIKeyParams contains all the parameters to send to the API endpoint
type APIKeyParams struct {
	// API Key ID (public component).
	APIKeyID string `json:"apiKeyID,omitempty"`
}

// VerifyData verifies outgoing data sets
func (p *APIKeyParams) VerifyData() error {
	if p.APIKeyID == "" {
		return errors.New("verifydata APIKeyParams error - APIKeyID not set")
	}
	return nil
}

// ToURLVals converts struct values to url.values and encodes it on the supplied
// path
func (p *APIKeyParams) ToURLVals(path string) (string, error) {
	values, err := StructValsToURLVals(&p)
	if err != nil {
		return "", err
	}
	return common.EncodeURLValues(path, values), nil
}

// IsNil checks to see if any values has been set for the paramater
func (p *APIKeyParams) IsNil() bool {
	return (APIKeyParams{}) == *p
}

// ChatGetParams contains all the parameters to send to the API endpoint
type ChatGetParams struct {
	// ChannelID - [Optional] Leave blank for all.
	ChannelID float64 `json:"channelID,omitempty"`

	// Count - [Optional] Number of results to fetch.
	Count int32 `json:"count,omitempty"`

	// Reverse - [Optional] If true, will sort results newest first.
	Reverse bool `json:"reverse,omitempty"`

	// Start - [Optional] Starting ID for results.
	Start int32 `json:"start,omitempty"`
}

// VerifyData verifies outgoing data sets
func (p *ChatGetParams) VerifyData() error {
	return nil
}

// ToURLVals converts struct values to url.values and encodes it on the supplied
// path
func (p *ChatGetParams) ToURLVals(path string) (string, error) {
	values, err := StructValsToURLVals(p)
	if err != nil {
		return "", err
	}
	return common.EncodeURLValues(path, values), nil
}

// IsNil checks to see if any values has been set for the paramater
func (p *ChatGetParams) IsNil() bool {
	return *p == (ChatGetParams{})
}

// ChatSendParams contains all the parameters to send to the API endpoint
type ChatSendParams struct {
	// ChannelID - Channel to post to. Default 1 (English).
	ChannelID float64 `json:"channelID,omitempty"`

	// Message to send
	Message string `json:"message,omitempty"`
}

// VerifyData verifies outgoing data sets
func (p ChatSendParams) VerifyData() error {
	if p.ChannelID == 0 || p.Message == "" {
		return errors.New("chatSendParams error params not correctly set")
	}
	return nil
}

// ToURLVals converts struct values to url.values and encodes it on the supplied
// path
func (p ChatSendParams) ToURLVals(path string) (string, error) {
	return "", nil
}

// IsNil checks to see if any values has been set for the paramater
func (p *ChatSendParams) IsNil() bool {
	return *p == (ChatSendParams{})
}

// GenericRequestParams contains all the parameters for some general functions
type GenericRequestParams struct {
	// Columns - [Optional] Array of column names to fetch. If omitted, will
	// return all columns.
	// NOTE that this method will always return item keys, even when not
	// specified, so you may receive more columns that you expect.
	Columns string `json:"columns,omitempty"`

	// Count - Number of results to fetch.
	Count int32 `json:"count,omitempty"`

	// EndTime - Ending date filter for results.
	EndTime string `json:"endTime,omitempty"`

	// Filter - Generic table filter. Send JSON key/value pairs, such as
	// `{"key": "value"}`. You can key on individual fields, and do more advanced
	// querying on timestamps. See the
	// [Timestamp Docs](https://testnet.bitmex.com/app/restAPI#Timestamp-Filters)
	// for more details.
	Filter string `json:"filter,omitempty"`

	// Reverse - If true, will sort results newest first.
	Reverse bool `json:"reverse,omitempty"`

	// Start - Starting point for results.
	Start int32 `json:"start,omitempty"`

	// StartTime - Starting date filter for results.
	StartTime string `json:"startTime,omitempty"`

	// Symbol - Instrument symbol. Send a bare series (e.g. XBU) to get data for
	// the nearest expiring contract in that series.
	// You can also send a timeframe, e.g. `XBU:monthly`. Timeframes are `daily`,
	// `weekly`, `monthly`, `quarterly`, and `biquarterly`.
	Symbol string `json:"symbol,omitempty"`
}

// VerifyData verifies outgoing data sets
func (p *GenericRequestParams) VerifyData() error {
	return nil
}

// ToURLVals converts struct values to url.values and encodes it on the supplied
// path
func (p *GenericRequestParams) ToURLVals(path string) (string, error) {
	values, err := StructValsToURLVals(p)
	if err != nil {
		return "", err
	}
	return common.EncodeURLValues(path, values), nil
}

// IsNil checks to see if any values has been set for the paramater
func (p *GenericRequestParams) IsNil() bool {
	return *p == (GenericRequestParams{})
}

// LeaderboardGetParams contains all the parameters to send to the API endpoint
type LeaderboardGetParams struct {
	// MethodRanking - [Optional] type. Options: "notional", "ROE"
	Method string `json:"method,omitempty"`
}

// VerifyData verifies outgoing data sets
func (p LeaderboardGetParams) VerifyData() error {
	return nil
}

// ToURLVals converts struct values to url.values and encodes it on the supplied
// path
func (p LeaderboardGetParams) ToURLVals(path string) (string, error) {
	return "", nil
}

// IsNil checks to see if any values has been set for the paramater
func (p LeaderboardGetParams) IsNil() bool {
	return p == (LeaderboardGetParams{})
}

// OrderNewParams contains all the parameters to send to the API endpoint
type OrderNewParams struct {
	// ClOrdID - [Optional] Client Order ID. This clOrdID will come back on the
	// order and any related executions.
	ClOrdID string `json:"clOrdID,omitempty"`

	// ClOrdLinkID - [Optional] Client Order Link ID for contingent orders.
	ClOrdLinkID string `json:"clOrdLinkID,omitempty"`

	// ContingencyType - [Optional] contingency type for use with `clOrdLinkID`.
	// Valid options: OneCancelsTheOther, OneTriggersTheOther,
	// OneUpdatesTheOtherAbsolute, OneUpdatesTheOtherProportional.
	ContingencyType string `json:"contingencyType,omitempty"`

	// DisplayQty - [Optional] quantity to display in the book. Use 0 for a fully
	// hidden order.
	DisplayQty float64 `json:"displayQty,omitempty"`

	// ExecInst - [Optional] execution instructions. Valid options:
	// ParticipateDoNotInitiate, AllOrNone, MarkPrice, IndexPrice, LastPrice,
	// Close, ReduceOnly, Fixed. 'AllOrNone' instruction requires `displayQty`
	// to be 0. 'MarkPrice', 'IndexPrice' or 'LastPrice' instruction valid for
	// 'Stop', 'StopLimit', 'MarketIfTouched', and 'LimitIfTouched' orders.
	ExecInst string `json:"execInst,omitempty"`

	// OrdType - Order type. Valid options: Market, Limit, Stop, StopLimit,
	// MarketIfTouched, LimitIfTouched, MarketWithLeftOverAsLimit, Pegged.
	// Defaults to 'Limit' when `price` is specified. Defaults to 'Stop' when
	// `stopPx` is specified. Defaults to 'StopLimit' when `price` and `stopPx`
	// are specified.
	OrdType string `json:"ordType,omitempty"`

	// OrderQty Order quantity in units of the instrument (i.e. contracts).
	OrderQty float64 `json:"orderQty,omitempty"`

	// PegOffsetValue - [Optional] trailing offset from the current price for
	// 'Stop', 'StopLimit', 'MarketIfTouched', and 'LimitIfTouched' orders; use a
	// negative offset for stop-sell orders and buy-if-touched orders. [Optional]
	// offset from the peg price for 'Pegged' orders.
	PegOffsetValue float64 `json:"pegOffsetValue,omitempty"`

	// PegPriceType - [Optional] peg price type. Valid options: LastPeg,
	// MidPricePeg, MarketPeg, PrimaryPeg, TrailingStopPeg.
	PegPriceType string `json:"pegPriceType,omitempty"`

	// Price - [Optional] limit price for 'Limit', 'StopLimit', and
	// 'LimitIfTouched' orders.
	Price float64 `json:"price,omitempty"`

	// Side - Order side. Valid options: Buy, Sell. Defaults to 'Buy' unless
	// `orderQty` or `simpleOrderQty` is negative.
	Side string `json:"side,omitempty"`

	// SimpleOrderQty - Order quantity in units of the underlying instrument
	// (i.e. Bitcoin).
	SimpleOrderQty float64 `json:"simpleOrderQty,omitempty"`

	// StopPx - [Optional] trigger price for 'Stop', 'StopLimit',
	// 'MarketIfTouched', and 'LimitIfTouched' orders. Use a price below the
	// current price for stop-sell orders and buy-if-touched orders. Use
	// `execInst` of 'MarkPrice' or 'LastPrice' to define the current price used
	// for triggering.
	StopPx float64 `json:"stopPx,omitempty"`

	// Symbol - Instrument symbol. e.g. 'XBTUSD'.
	Symbol string `json:"symbol,omitempty"`

	// Text - [Optional] order annotation. e.g. 'Take profit'.
	Text string `json:"text,omitempty"`

	// TimeInForce - Valid options: Day, GoodTillCancel, ImmediateOrCancel,
	// FillOrKill. Defaults to 'GoodTillCancel' for 'Limit', 'StopLimit',
	// 'LimitIfTouched', and 'MarketWithLeftOverAsLimit' orders.
	TimeInForce string `json:"timeInForce,omitempty"`
}

// VerifyData verifies outgoing data sets
func (p *OrderNewParams) VerifyData() error {
	return nil
}

// ToURLVals converts struct values to url.values and encodes it on the supplied
// path
func (p *OrderNewParams) ToURLVals(path string) (string, error) {
	return "", nil
}

// IsNil checks to see if any values has been set for the paramater
func (p *OrderNewParams) IsNil() bool {
	return *p == (OrderNewParams{})
}

// OrderAmendParams contains all the parameters to send to the API endpoint
// for the order amend operation
type OrderAmendParams struct {
	// ClOrdID - [Optional] new Client Order ID, requires `origClOrdID`.
	ClOrdID string `json:"clOrdID,omitempty"`

	// LeavesQty - [Optional] leaves quantity in units of the instrument
	// (i.e. contracts). Useful for amending partially filled orders.
	LeavesQty int32 `json:"leavesQty,omitempty"`

	OrderID string `json:"orderID,omitempty"`

	// OrderQty - [Optional] order quantity in units of the instrument
	// (i.e. contracts).
	OrderQty int32 `json:"orderQty,omitempty"`

	// OrigClOrdID - Client Order ID. See POST /order.
	OrigClOrdID string `json:"origClOrdID,omitempty"`

	// PegOffsetValue - [Optional] trailing offset from the current price for
	// 'Stop', 'StopLimit', 'MarketIfTouched', and 'LimitIfTouched' orders; use a
	// negative offset for stop-sell orders and buy-if-touched orders. [Optional]
	// offset from the peg price for 'Pegged' orders.
	PegOffsetValue float64 `json:"pegOffsetValue,omitempty"`

	// Price - [Optional] limit price for 'Limit', 'StopLimit', and
	// 'LimitIfTouched' orders.
	Price float64 `json:"price,omitempty"`

	// SimpleLeavesQty - [Optional] leaves quantity in units of the underlying
	// instrument (i.e. Bitcoin). Useful for amending partially filled orders.
	SimpleLeavesQty float64 `json:"simpleLeavesQty,omitempty"`

	// SimpleOrderQty - [Optional] order quantity in units of the underlying
	// instrument (i.e. Bitcoin).
	SimpleOrderQty float64 `json:"simpleOrderQty,omitempty"`

	// StopPx - [Optional] trigger price for 'Stop', 'StopLimit',
	// 'MarketIfTouched', and 'LimitIfTouched' orders. Use a price below the
	// current price for stop-sell orders and buy-if-touched orders.
	StopPx float64 `json:"stopPx,omitempty"`

	// Text - [Optional] amend annotation. e.g. 'Adjust skew'.
	Text string `json:"text,omitempty"`
}

// VerifyData verifies outgoing data sets
func (p *OrderAmendParams) VerifyData() error {
	if p.OrderID == "" {
		return errors.New("verifydata() OrderNewParams error - OrderID not set")
	}
	return nil
}

// ToURLVals converts struct values to url.values and encodes it on the supplied
// path
func (p *OrderAmendParams) ToURLVals(path string) (string, error) {
	return "", nil
}

// IsNil checks to see if any values has been set for the paramater
func (p *OrderAmendParams) IsNil() bool {
	return *p == (OrderAmendParams{})
}

// OrderCancelParams contains all the parameters to send to the API endpoint
type OrderCancelParams struct {
	// ClOrdID - Client Order ID(s). See POST /order.
	ClOrdID string `json:"clOrdID,omitempty"`

	// OrderID - Order ID(s).
	OrderID string `json:"orderID,omitempty"`

	// Text - [Optional] cancellation annotation. e.g. 'Spread Exceeded'.
	Text string `json:"text,omitempty"`
}

// VerifyData verifies outgoing data sets
func (p OrderCancelParams) VerifyData() error {
	return nil
}

// ToURLVals converts struct values to url.values and encodes it on the supplied
// path
func (p OrderCancelParams) ToURLVals(path string) (string, error) {
	return "", nil
}

// IsNil checks to see if any values has been set for the paramater
func (p OrderCancelParams) IsNil() bool {
	return p == (OrderCancelParams{})
}

// OrderCancelAllParams contains all the parameters to send to the API endpoint
// for cancelling all your orders
type OrderCancelAllParams struct {
	// Filter - [Optional] filter for cancellation. Use to only cancel some
	// orders, e.g. `{"side": "Buy"}`.
	Filter string `json:"filter,omitempty"`

	// Symbol - [Optional] symbol. If provided, only cancels orders for that
	// symbol.
	Symbol string `json:"symbol,omitempty"`

	// Text - [Optional] cancellation annotation. e.g. 'Spread Exceeded'
	Text string `json:"text,omitempty"`
}

// VerifyData verifies outgoing data sets
func (p OrderCancelAllParams) VerifyData() error {
	return nil
}

// ToURLVals converts struct values to url.values and encodes it on the supplied
// path
func (p OrderCancelAllParams) ToURLVals(path string) (string, error) {
	return "", nil
}

// IsNil checks to see if any values has been set for the paramater
func (p OrderCancelAllParams) IsNil() bool {
	return p == (OrderCancelAllParams{})
}

// OrderAmendBulkParams contains all the parameters to send to the API endpoint
type OrderAmendBulkParams struct {
	// Orders - An array of orders.
	Orders []OrderAmendParams `json:"orders,omitempty"`
}

// VerifyData verifies outgoing data sets
func (p OrderAmendBulkParams) VerifyData() error {
	return nil
}

// ToURLVals converts struct values to url.values and encodes it on the supplied
// path
func (p OrderAmendBulkParams) ToURLVals(path string) (string, error) {
	return "", nil
}

// IsNil checks to see if any values has been set for the paramater
func (p OrderAmendBulkParams) IsNil() bool {
	return len(p.Orders) == 0
}

// OrderNewBulkParams contains all the parameters to send to the API endpoint
type OrderNewBulkParams struct {
	// Orders - An array of orders.
	Orders []OrderNewParams `json:"orders,omitempty"`
}

// VerifyData verifies outgoing data sets
func (p OrderNewBulkParams) VerifyData() error {
	return nil
}

// ToURLVals converts struct values to url.values and encodes it on the supplied
// path
func (p OrderNewBulkParams) ToURLVals(path string) (string, error) {
	return "", nil
}

// IsNil checks to see if any values has been set for the paramater
func (p OrderNewBulkParams) IsNil() bool {
	return len(p.Orders) == 0
}

// OrderCancelAllAfterParams contains all the parameters to send to the API
// endpoint
type OrderCancelAllAfterParams struct {
	// Timeout in ms. Set to 0 to cancel this timer.
	Timeout float64 `json:"timeout,omitempty"`
}

// VerifyData verifies outgoing data sets
func (p OrderCancelAllAfterParams) VerifyData() error {
	return nil
}

// ToURLVals converts struct values to url.values and encodes it on the supplied
// path
func (p OrderCancelAllAfterParams) ToURLVals(path string) (string, error) {
	return "", nil
}

// IsNil checks to see if any values has been set for the paramater
func (p OrderCancelAllAfterParams) IsNil() bool {
	return p == (OrderCancelAllAfterParams{})
}

// OrderClosePositionParams contains all the parameters to send to the API
// endpoint
type OrderClosePositionParams struct {
	// Price - [Optional] limit price.
	Price float64 `json:"price,omitempty"`

	// Symbol of position to close.
	Symbol string `json:"symbol,omitempty"`
}

// VerifyData verifies outgoing data sets
func (p OrderClosePositionParams) VerifyData() error {
	return nil
}

// ToURLVals converts struct values to url.values and encodes it on the supplied
// path
func (p OrderClosePositionParams) ToURLVals(path string) (string, error) {
	return "", nil
}

// IsNil checks to see if any values has been set for the paramater
func (p OrderClosePositionParams) IsNil() bool {
	return p == (OrderClosePositionParams{})
}

// OrderBookGetL2Params contains all the parameters to send to the API endpoint
type OrderBookGetL2Params struct {
	// Depth - Orderbook depth per side. Send 0 for full depth.
	Depth int32 `json:"depth,omitempty"`

	// Symbol -Instrument symbol. Send a series (e.g. XBT) to get data for the
	// nearest contract in that series.
	Symbol string `json:"symbol,omitempty"`
}

// VerifyData verifies outgoing data sets
func (p OrderBookGetL2Params) VerifyData() error {
	return nil
}

// ToURLVals converts struct values to url.values and encodes it on the supplied
// path
func (p OrderBookGetL2Params) ToURLVals(path string) (string, error) {
	values, err := StructValsToURLVals(&p)
	if err != nil {
		return "", err
	}
	return common.EncodeURLValues(path, values), nil
}

// IsNil checks to see if any values has been set for the paramater
func (p OrderBookGetL2Params) IsNil() bool {
	return p == (OrderBookGetL2Params{})
}

// PositionGetParams contains all the parameters to send to the API endpoint
type PositionGetParams struct {

	// Columns - Which columns to fetch. For example, send ["columnName"].
	Columns string `json:"columns,omitempty"`

	// Count - Number of rows to fetch.
	Count int32 `json:"count,omitempty"`

	// Filter - Table filter. For example, send {"symbol": "XBTUSD"}.
	Filter string `json:"filter,omitempty"`
}

// VerifyData verifies outgoing data sets
func (p PositionGetParams) VerifyData() error {
	return nil
}

// ToURLVals converts struct values to url.values and encodes it on the supplied
// path
func (p PositionGetParams) ToURLVals(path string) (string, error) {
	return "", nil
}

// IsNil checks to see if any values has been set for the paramater
func (p PositionGetParams) IsNil() bool {
	return p == (PositionGetParams{})
}

// PositionIsolateMarginParams contains all the parameters to send to the API
// endpoint
type PositionIsolateMarginParams struct {
	// Enabled - True for isolated margin, false for cross margin.
	Enabled bool `json:"enabled,omitempty"`

	// Symbol - Position symbol to isolate.
	Symbol string `json:"symbol,omitempty"`
}

// VerifyData verifies outgoing data sets
func (p PositionIsolateMarginParams) VerifyData() error {
	return nil
}

// ToURLVals converts struct values to url.values and encodes it on the supplied
// path
func (p PositionIsolateMarginParams) ToURLVals(path string) (string, error) {
	return "", nil
}

// IsNil checks to see if any values has been set for the paramater
func (p PositionIsolateMarginParams) IsNil() bool {
	return p == (PositionIsolateMarginParams{})
}

// PositionUpdateLeverageParams contains all the parameters to send to the API
// endpoint
type PositionUpdateLeverageParams struct {
	// Leverage - Leverage value. Send a number between 0.01 and 100 to enable
	// isolated margin with a fixed leverage. Send 0 to enable cross margin.
	Leverage float64 `json:"leverage,omitempty"`

	// Symbol - Symbol of position to adjust.
	Symbol string `json:"symbol,omitempty"`
}

// VerifyData verifies outgoing data sets
func (p PositionUpdateLeverageParams) VerifyData() error {
	return nil
}

// ToURLVals converts struct values to url.values and encodes it on the supplied
// path
func (p PositionUpdateLeverageParams) ToURLVals(path string) (string, error) {
	return "", nil
}

// IsNil checks to see if any values has been set for the paramater
func (p PositionUpdateLeverageParams) IsNil() bool {
	return p == (PositionUpdateLeverageParams{})
}

// PositionUpdateRiskLimitParams contains all the parameters to send to the API
// endpoint
type PositionUpdateRiskLimitParams struct {
	// RiskLimit - New Risk Limit, in Satoshis.
	RiskLimit int64 `json:"riskLimit,omitempty"`

	// Symbol - Symbol of position to update risk limit on.
	Symbol string `json:"symbol,omitempty"`
}

// VerifyData verifies outgoing data sets
func (p PositionUpdateRiskLimitParams) VerifyData() error {
	return nil
}

// ToURLVals converts struct values to url.values and encodes it on the supplied
// path
func (p PositionUpdateRiskLimitParams) ToURLVals(path string) (string, error) {
	return "", nil
}

// IsNil checks to see if any values has been set for the paramater
func (p PositionUpdateRiskLimitParams) IsNil() bool {
	return p == (PositionUpdateRiskLimitParams{})
}

// PositionTransferIsolatedMarginParams contains all the parameters to send to
// the API endpoint
type PositionTransferIsolatedMarginParams struct {
	// Amount - Amount to transfer, in Satoshis. May be negative.
	Amount int64 `json:"amount,omitempty"`

	// Symbol - Symbol of position to isolate.
	Symbol string `json:"symbol,omitempty"`
}

// VerifyData verifies outgoing data sets
func (p PositionTransferIsolatedMarginParams) VerifyData() error {
	return nil
}

// ToURLVals converts struct values to url.values and encodes it on the supplied
// path
func (p PositionTransferIsolatedMarginParams) ToURLVals(path string) (string, error) {
	return "", nil
}

// IsNil checks to see if any values has been set for the paramater
func (p PositionTransferIsolatedMarginParams) IsNil() bool {
	return p == (PositionTransferIsolatedMarginParams{})
}

// QuoteGetBucketedParams contains all the parameters to send to the API
// endpoint
type QuoteGetBucketedParams struct {
	// BinSize - Time interval to bucket by. Available options: [1m,5m,1h,1d].
	BinSize string `json:"binSize,omitempty"`

	// Columns - Array of column names to fetch. If omitted, will return all
	// columns. NOTE that this method will always return item keys, even when not
	// specified, so you may receive more columns that you expect.
	Columns string `json:"columns,omitempty"`

	// Count - Number of results to fetch.
	Count int32 `json:"count,omitempty"`

	// EndTime - Ending date filter for results.
	EndTime string `json:"endTime,omitempty"`

	// Filter - Generic table filter. Send JSON key/value pairs, such as
	// `{"key": "value"}`. You can key on individual fields, and do more advanced
	// querying on timestamps. See the
	// [Timestamp Docs](https://testnet.bitmex.com/app/restAPI#Timestamp-Filters)
	// for more details.
	Filter string `json:"filter,omitempty"`

	// Partial - If true, will send in-progress (incomplete) bins for the current
	// time period.
	Partial bool `json:"partial,omitempty"`

	// Reverse - If true, will sort results newest first.
	Reverse bool `json:"reverse,omitempty"`

	// Start - Starting point for results.
	Start int32 `json:"start,omitempty"`

	// StartTime - Starting date filter for results.
	StartTime string `json:"startTime,omitempty"`

	// Symbol - Instrument symbol. Send a bare series (e.g. XBU) to get data for
	// the nearest expiring contract in that series.You can also send a timeframe,
	// e.g. `XBU:monthly`. Timeframes are `daily`, `weekly`, `monthly`,
	// `quarterly`, and `biquarterly`.
	Symbol string `json:"symbol,omitempty"`
}

// VerifyData verifies outgoing data sets
func (p *QuoteGetBucketedParams) VerifyData() error {
	return nil
}

// ToURLVals converts struct values to url.values and encodes it on the supplied
// path
func (p *QuoteGetBucketedParams) ToURLVals(path string) (string, error) {
	return "", nil
}

// IsNil checks to see if any values has been set for the paramater
func (p *QuoteGetBucketedParams) IsNil() bool {
	return *p == (QuoteGetBucketedParams{})
}

// TradeGetBucketedParams contains all the parameters to send to the API
// endpoint
type TradeGetBucketedParams struct {
	// BinSize - Time interval to bucket by. Available options: [1m,5m,1h,1d].
	BinSize string `json:"binSize,omitempty"`

	// Columns - Array of column names to fetch. If omitted, will return all
	// columns.
	// Note that this method will always return item keys, even when not
	// specified, so you may receive more columns that you expect.
	Columns string `json:"columns,omitempty"`

	// Count - Number of results to fetch.
	Count int32 `json:"count,omitempty"`

	// EndTime - Ending date filter for results.
	EndTime string `json:"endTime,omitempty"`

	// Filter - Generic table filter. Send JSON key/value pairs, such as
	// `{"key": "value"}`. You can key on individual fields, and do more advanced
	// querying on timestamps. See the
	// [Timestamp Docs](https://testnet.bitmex.com/app/restAPI#Timestamp-Filters)
	// for more details.
	Filter string `json:"filter,omitempty"`

	// Partial - If true, will send in-progress (incomplete) bins for the current
	// time period.
	Partial bool `json:"partial,omitempty"`

	// Reverse - If true, will sort results newest first.
	Reverse bool `json:"reverse,omitempty"`

	// Start - Starting point for results.
	Start int32 `json:"start,omitempty"`

	// StartTime - Starting date filter for results.
	StartTime string `json:"startTime,omitempty"`

	// Symbol - Instrument symbol. Send a bare series (e.g. XBU) to get data for
	// the nearest expiring contract in that series.You can also send a timeframe,
	// e.g. `XBU:monthly`. Timeframes are `daily`, `weekly`, `monthly`,
	// `quarterly`, and `biquarterly`.
	Symbol string `json:"symbol,omitempty"`
}

// VerifyData verifies outgoing data sets
func (p *TradeGetBucketedParams) VerifyData() error {
	return nil
}

// ToURLVals converts struct values to url.values and encodes it on the supplied
// path
<<<<<<< HEAD
func (p TradeGetBucketedParams) ToURLVals(path string) (string, error) {
	values, err := StructValsToURLVals(&p)
	if err != nil {
		return "", err
	}
	return common.EncodeURLValues(path, values), nil
=======
func (p *TradeGetBucketedParams) ToURLVals(path string) (string, error) {
	return "", nil
>>>>>>> 3a66e998
}

// IsNil checks to see if any values has been set for the paramater
func (p *TradeGetBucketedParams) IsNil() bool {
	return *p == (TradeGetBucketedParams{})
}

// UserUpdateParams contains all the parameters to send to the API endpoint
type UserUpdateParams struct {
	// Country - Country of residence.
	Country string `json:"country,omitempty"`

	// New Password string
	NewPassword string `json:"newPassword,omitempty"`

	// Confirmation string - must match
	NewPasswordConfirm string `json:"newPasswordConfirm,omitempty"`

	// old password string
	OldPassword string `json:"oldPassword,omitempty"`

	// PGP Public Key. If specified, automated emails will be sent with this key.
	PgpPubKey string `json:"pgpPubKey,omitempty"`

	// Username can only be set once. To reset, email support.
	Username string `json:"username,omitempty"`
}

// VerifyData verifies outgoing data sets
func (p *UserUpdateParams) VerifyData() error {
	return nil
}

// ToURLVals converts struct values to url.values and encodes it on the supplied
// path
func (p *UserUpdateParams) ToURLVals(path string) (string, error) {
	return "", nil
}

// IsNil checks to see if any values has been set for the paramater
func (p *UserUpdateParams) IsNil() bool {
	return *p == (UserUpdateParams{})
}

// UserTokenParams contains all the parameters to send to the API endpoint
type UserTokenParams struct {
	Token string `json:"token,omitempty"`
}

// VerifyData verifies outgoing data sets
func (p UserTokenParams) VerifyData() error {
	return nil
}

// ToURLVals converts struct values to url.values and encodes it on the supplied
// path
func (p UserTokenParams) ToURLVals(path string) (string, error) {
	return "", nil
}

// IsNil checks to see if any values has been set for the paramater
func (p UserTokenParams) IsNil() bool {
	return p == (UserTokenParams{})
}

// UserCheckReferralCodeParams contains all the parameters to send to the API
// endpoint
type UserCheckReferralCodeParams struct {
	ReferralCode string `json:"referralCode,omitempty"`
}

// VerifyData verifies outgoing data sets
func (p UserCheckReferralCodeParams) VerifyData() error {
	return nil
}

// ToURLVals converts struct values to url.values and encodes it on the supplied
// path
func (p UserCheckReferralCodeParams) ToURLVals(path string) (string, error) {
	return "", nil
}

// IsNil checks to see if any values has been set for the paramater
func (p UserCheckReferralCodeParams) IsNil() bool {
	return p == (UserCheckReferralCodeParams{})
}

// UserConfirmTFAParams contains all the parameters to send to the API endpoint
type UserConfirmTFAParams struct {
	// Token - Token from your selected TFA type.
	Token string `json:"token,omitempty"`

	// Type - Two-factor auth type. Supported types: 'GA' (Google Authenticator),
	// 'Yubikey'
	Type string `json:"type,omitempty"`
}

// VerifyData verifies outgoing data sets
func (p UserConfirmTFAParams) VerifyData() error {
	return nil
}

// ToURLVals converts struct values to url.values and encodes it on the supplied
// path
func (p UserConfirmTFAParams) ToURLVals(path string) (string, error) {
	return "", nil
}

// IsNil checks to see if any values has been set for the paramater
func (p UserConfirmTFAParams) IsNil() bool {
	return p == (UserConfirmTFAParams{})
}

// UserCurrencyParams contains all the parameters to send to the API endpoint
type UserCurrencyParams struct {
	Currency string `json:"currency,omitempty"`
}

// VerifyData verifies outgoing data sets
func (p UserCurrencyParams) VerifyData() error {
	return nil
}

// ToURLVals converts struct values to url.values and encodes it on the supplied
// path
func (p UserCurrencyParams) ToURLVals(path string) (string, error) {
	return "", nil
}

// IsNil checks to see if any values has been set for the paramater
func (p UserCurrencyParams) IsNil() bool {
	return p == (UserCurrencyParams{})
}

// UserPreferencesParams contains all the parameters to send to the API
// endpoint
type UserPreferencesParams struct {
	// Overwrite - If true, will overwrite all existing preferences.
	Overwrite bool `json:"overwrite,omitempty"`
	// Prefs - preferences
	Prefs string `json:"prefs,omitempty"`
}

// VerifyData verifies outgoing data sets
func (p UserPreferencesParams) VerifyData() error {
	return nil
}

// ToURLVals converts struct values to url.values and encodes it on the supplied
// path
func (p UserPreferencesParams) ToURLVals(path string) (string, error) {
	return "", nil
}

// IsNil checks to see if any values has been set for the paramater
func (p UserPreferencesParams) IsNil() bool {
	return p == (UserPreferencesParams{})
}

// UserRequestWithdrawalParams contains all the parameters to send to the API
// endpoint
type UserRequestWithdrawalParams struct {
	// Address - Destination Address.
	Address string `json:"address,omitempty"`

	// Amount - Amount of withdrawal currency.
	Amount float64 `json:"amount,omitempty"`

	// Currency - Currency you're withdrawing. Options: `XBt`
	Currency string `json:"currency,omitempty"`

	// Fee - Network fee for Bitcoin withdrawals. If not specified, a default
	// value will be calculated based on Bitcoin network conditions. You will have
	// a chance to confirm this via email.
	Fee float64 `json:"fee,omitempty"`

	// OtpToken - 2FA token. Required if 2FA is enabled on your account.
	OtpToken int64 `json:"otpToken,omitempty"`
}

// VerifyData verifies outgoing data sets
func (p UserRequestWithdrawalParams) VerifyData() error {
	return nil
}

// ToURLVals converts struct values to url.values and encodes it on the supplied
// path
func (p UserRequestWithdrawalParams) ToURLVals(path string) (string, error) {
	return "", nil
}

// IsNil checks to see if any values has been set for the paramater
func (p UserRequestWithdrawalParams) IsNil() bool {
	return p == (UserRequestWithdrawalParams{})
}

// OrdersRequest used for GetOrderHistory
type OrdersRequest struct {
	Symbol    string  `json:"symbol,omitempty"`
	Filter    string  `json:"filter,omitempty"`
	Columns   string  `json:"columns,omitempty"`
	Count     float64 `json:"count,omitempty"`
	Start     float64 `json:"start,omitempty"`
	Reverse   bool    `json:"reverse,omitempty"`
	StartTime string  `json:"startTime,omitempty"`
	EndTime   string  `json:"endTime,omitempty"`
}

// VerifyData verifies parameter data during SendAuthenticatedHTTPRequest
func (p *OrdersRequest) VerifyData() error {
	return nil
}

// ToURLVals converts struct values to url.values and encodes it on the supplied
// path
func (p *OrdersRequest) ToURLVals(path string) (string, error) {
	return "", nil
}

// IsNil checks to see if any values has been set for the paramater
func (p *OrdersRequest) IsNil() bool {
	return *p == (OrdersRequest{})
}<|MERGE_RESOLUTION|>--- conflicted
+++ resolved
@@ -840,17 +840,8 @@
 
 // ToURLVals converts struct values to url.values and encodes it on the supplied
 // path
-<<<<<<< HEAD
-func (p TradeGetBucketedParams) ToURLVals(path string) (string, error) {
-	values, err := StructValsToURLVals(&p)
-	if err != nil {
-		return "", err
-	}
-	return common.EncodeURLValues(path, values), nil
-=======
 func (p *TradeGetBucketedParams) ToURLVals(path string) (string, error) {
 	return "", nil
->>>>>>> 3a66e998
 }
 
 // IsNil checks to see if any values has been set for the paramater
