--- conflicted
+++ resolved
@@ -257,13 +257,7 @@
 }
 
 // UpdateTicker updates and returns the ticker for a currency pair
-<<<<<<< HEAD
-func (b *Binance) UpdateTicker(p currency.Pair, assetType asset.Item) (ticker.Price, error) {
-	var tickerPrice ticker.Price
-	// 获取最后 24 小时数据
-=======
 func (b *Binance) UpdateTicker(p currency.Pair, assetType asset.Item) (*ticker.Price, error) {
->>>>>>> 467d8d91
 	tick, err := b.GetTickers()
 	if err != nil {
 		return nil, err
