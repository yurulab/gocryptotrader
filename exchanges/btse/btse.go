package btse

import (
	"errors"
	"fmt"
	"net/http"
	"strconv"
	"strings"
	"time"

	"github.com/thrasher-corp/gocryptotrader/common"
	"github.com/thrasher-corp/gocryptotrader/currency"
	exchange "github.com/thrasher-corp/gocryptotrader/exchanges"
<<<<<<< HEAD
	"github.com/thrasher-corp/gocryptotrader/exchanges/wshandler"
=======
	"github.com/thrasher-corp/gocryptotrader/exchanges/request"
	"github.com/thrasher-corp/gocryptotrader/exchanges/ticker"
	"github.com/thrasher-corp/gocryptotrader/exchanges/websocket/wshandler"
>>>>>>> 4f982dcd
	log "github.com/thrasher-corp/gocryptotrader/logger"
)

// BTSE is the overarching type across this package
type BTSE struct {
	exchange.Base
	WebsocketConn *wshandler.WebsocketConnection
}

const (
	btseAPIURL     = "https://api.btse.com/v1/restapi"
	btseAPIVersion = "1"

	// Public endpoints
	btseMarkets = "markets"
	btseTrades  = "trades"
	btseTicker  = "ticker"
	btseStats   = "stats"
	btseTime    = "time"

	// Authenticated endpoints
	btseAccount       = "account"
	btseOrder         = "order"
	btsePendingOrders = "pending"
	btseDeleteOrder   = "deleteOrder"
	btseDeleteOrders  = "deleteOrders"
	btseFills         = "fills"
)

<<<<<<< HEAD
=======
// SetDefaults sets the basic defaults for BTSE
func (b *BTSE) SetDefaults() {
	b.Name = "BTSE"
	b.Enabled = false
	b.Verbose = false
	b.RESTPollingDelay = 10
	b.APIWithdrawPermissions = exchange.NoAPIWithdrawalMethods
	b.RequestCurrencyPairFormat.Delimiter = "-"
	b.RequestCurrencyPairFormat.Uppercase = true
	b.ConfigCurrencyPairFormat.Delimiter = "-"
	b.ConfigCurrencyPairFormat.Uppercase = true
	b.AssetTypes = []string{ticker.Spot}
	b.Requester = request.New(b.Name,
		request.NewRateLimit(time.Second, 0),
		request.NewRateLimit(time.Second, 0),
		common.NewHTTPClientWithTimeout(exchange.DefaultHTTPTimeout))
	b.APIUrlDefault = btseAPIURL
	b.APIUrl = b.APIUrlDefault
	b.SupportsAutoPairUpdating = true
	b.SupportsRESTTickerBatching = false
	b.Websocket = wshandler.New()
	b.Websocket.Functionality = wshandler.WebsocketOrderbookSupported |
		wshandler.WebsocketTickerSupported |
		wshandler.WebsocketSubscribeSupported |
		wshandler.WebsocketUnsubscribeSupported
	b.WebsocketResponseMaxLimit = exchange.DefaultWebsocketResponseMaxLimit
	b.WebsocketResponseCheckTimeout = exchange.DefaultWebsocketResponseCheckTimeout
	b.WebsocketOrderbookBufferLimit = exchange.DefaultWebsocketOrderbookBufferLimit
}

// Setup takes in the supplied exchange configuration details and sets params
func (b *BTSE) Setup(exch *config.ExchangeConfig) {
	if !exch.Enabled {
		b.SetEnabled(false)
	} else {
		b.Enabled = true
		b.AuthenticatedAPISupport = exch.AuthenticatedAPISupport
		b.SetAPIKeys(exch.APIKey, exch.APISecret, "", false)
		b.SetHTTPClientTimeout(exch.HTTPTimeout)
		b.SetHTTPClientUserAgent(exch.HTTPUserAgent)
		b.RESTPollingDelay = exch.RESTPollingDelay
		b.Verbose = exch.Verbose
		b.Websocket.SetWsStatusAndConnection(exch.Websocket)
		b.BaseCurrencies = exch.BaseCurrencies
		b.AvailablePairs = exch.AvailablePairs
		b.EnabledPairs = exch.EnabledPairs
		err := b.SetCurrencyPairFormat()
		if err != nil {
			log.Fatal(err)
		}
		err = b.SetAssetTypes()
		if err != nil {
			log.Fatal(err)
		}
		err = b.SetAutoPairDefaults()
		if err != nil {
			log.Fatal(err)
		}
		err = b.SetAPIURL(exch)
		if err != nil {
			log.Fatal(err)
		}
		err = b.SetClientProxyAddress(exch.ProxyAddress)
		if err != nil {
			log.Fatal(err)
		}
		err = b.Websocket.Setup(b.WsConnect,
			b.Subscribe,
			b.Unsubscribe,
			exch.Name,
			exch.Websocket,
			exch.Verbose,
			btseWebsocket,
			exch.WebsocketURL,
			exch.AuthenticatedWebsocketAPISupport)
		if err != nil {
			log.Fatal(err)
		}
		b.WebsocketConn = &wshandler.WebsocketConnection{
			ExchangeName:         b.Name,
			URL:                  b.Websocket.GetWebsocketURL(),
			ProxyURL:             b.Websocket.GetProxyAddress(),
			Verbose:              b.Verbose,
			ResponseCheckTimeout: exch.WebsocketResponseCheckTimeout,
			ResponseMaxLimit:     exch.WebsocketResponseMaxLimit,
		}
		b.Websocket.Orderbook.Setup(
			exch.WebsocketOrderbookBufferLimit,
			false,
			false,
			false,
			false,
			exch.Name)
	}
}

>>>>>>> 4f982dcd
// GetMarkets returns a list of markets available on BTSE
func (b *BTSE) GetMarkets() (*Markets, error) {
	var m Markets
	return &m, b.SendHTTPRequest(http.MethodGet, btseMarkets, &m)
}

// GetTrades returns a list of trades for the specified symbol
func (b *BTSE) GetTrades(symbol string) (*Trades, error) {
	var t Trades
	endpoint := fmt.Sprintf("%s/%s", btseTrades, symbol)
	return &t, b.SendHTTPRequest(http.MethodGet, endpoint, &t)

}

// GetTicker returns the ticker for a specified symbol
func (b *BTSE) GetTicker(symbol string) (*Ticker, error) {
	var t Ticker
	endpoint := fmt.Sprintf("%s/%s", btseTicker, symbol)
	err := b.SendHTTPRequest(http.MethodGet, endpoint, &t)
	if err != nil {
		return nil, err
	}
	return &t, nil
}

// GetMarketStatistics gets market statistics for a specificed market
func (b *BTSE) GetMarketStatistics(symbol string) (*MarketStatistics, error) {
	var m MarketStatistics
	endpoint := fmt.Sprintf("%s/%s", btseStats, symbol)
	return &m, b.SendHTTPRequest(http.MethodGet, endpoint, &m)
}

// GetServerTime returns the exchanges server time
func (b *BTSE) GetServerTime() (*ServerTime, error) {
	var s ServerTime
	return &s, b.SendHTTPRequest(http.MethodGet, btseTime, &s)
}

// GetAccountBalance returns the users account balance
func (b *BTSE) GetAccountBalance() (*AccountBalance, error) {
	var a AccountBalance
	return &a, b.SendAuthenticatedHTTPRequest(http.MethodGet, btseAccount, nil, &a)
}

// CreateOrder creates an order
func (b *BTSE) CreateOrder(amount, price float64, side, orderType, symbol, timeInForce, tag string) (*string, error) {
	req := make(map[string]interface{})
	req["amount"] = strconv.FormatFloat(amount, 'f', -1, 64)
	req["price"] = strconv.FormatFloat(price, 'f', -1, 64)
	req["side"] = side
	req["type"] = orderType
	req["product_id"] = symbol

	if timeInForce != "" {
		req["time_in_force"] = timeInForce
	}

	if tag != "" {
		req["tag"] = tag
	}

	type orderResp struct {
		ID string `json:"id"`
	}

	var r orderResp
	return &r.ID, b.SendAuthenticatedHTTPRequest(http.MethodPost, btseOrder, req, &r)
}

// GetOrders returns all pending orders
func (b *BTSE) GetOrders(productID string) (*OpenOrders, error) {
	req := make(map[string]interface{})
	if productID != "" {
		req["product_id"] = productID
	}
	var o OpenOrders
	return &o, b.SendAuthenticatedHTTPRequest(http.MethodGet, btsePendingOrders, req, &o)
}

// CancelExistingOrder cancels an order
func (b *BTSE) CancelExistingOrder(orderID, productID string) (*CancelOrder, error) {
	var c CancelOrder
	req := make(map[string]interface{})
	req["order_id"] = orderID
	req["product_id"] = productID
	return &c, b.SendAuthenticatedHTTPRequest(http.MethodPost, btseDeleteOrder, req, &c)
}

// CancelOrders cancels all orders
// productID optional. If product ID is sent, all orders of that specified market
// will be cancelled. If not specified, all orders of all markets will be cancelled
func (b *BTSE) CancelOrders(productID string) (*CancelOrder, error) {
	var c CancelOrder
	req := make(map[string]interface{})
	if productID != "" {
		req["product_id"] = productID
	}
	return &c, b.SendAuthenticatedHTTPRequest(http.MethodPost, btseDeleteOrders, req, &c)
}

// GetFills gets all filled orders
func (b *BTSE) GetFills(orderID, productID, before, after, limit string) (*FilledOrders, error) {
	if orderID != "" && productID != "" {
		return nil, errors.New("orderID and productID cannot co-exist in the same query")
	} else if orderID == "" && productID == "" {
		return nil, errors.New("orderID OR productID must be set")
	}

	req := make(map[string]interface{})
	if orderID != "" {
		req["order_id"] = orderID
	}

	if productID != "" {
		req["product_id"] = productID
	}

	if before != "" {
		req["before"] = before
	}

	if after != "" {
		req["after"] = after
	}

	if limit != "" {
		req["limit"] = limit
	}

	var o FilledOrders
	return &o, b.SendAuthenticatedHTTPRequest(http.MethodPost, btseFills, req, &o)
}

// SendHTTPRequest sends an HTTP request to the desired endpoint
func (b *BTSE) SendHTTPRequest(method, endpoint string, result interface{}) error {
	p := fmt.Sprintf("%s/%s", b.API.Endpoints.URL, endpoint)
	return b.SendPayload(method, p, nil, nil, &result, false, false, b.Verbose, b.HTTPDebugging)
}

// SendAuthenticatedHTTPRequest sends an authenticated HTTP request to the desired endpoint
func (b *BTSE) SendAuthenticatedHTTPRequest(method, endpoint string, req map[string]interface{}, result interface{}) error {
	if !b.AllowAuthenticatedRequest() {
		return fmt.Errorf(exchange.WarningAuthenticatedRequestWithoutCredentialsSet,
			b.Name)
	}

	payload, err := common.JSONEncode(req)
	if err != nil {
		return errors.New("sendAuthenticatedAPIRequest: unable to JSON request")
	}

	headers := make(map[string]string)
	headers["API-KEY"] = b.API.Credentials.Key
	headers["API-PASSPHRASE"] = b.API.Credentials.Secret
	if len(payload) > 0 {
		headers["Content-Type"] = "application/json"
	}

	p := fmt.Sprintf("%s/%s", b.API.Endpoints.URL, endpoint)
	if b.Verbose {
		log.Debugf(log.ExchangeSys, "Sending %s request to URL %s with params %s\n", method, p, string(payload))
	}
	return b.SendPayload(method, p, headers, strings.NewReader(string(payload)),
		&result, true, false, b.Verbose, b.HTTPDebugging)
}

// GetFee returns an estimate of fee based on type of transaction
func (b *BTSE) GetFee(feeBuilder *exchange.FeeBuilder) (float64, error) {
	var fee float64

	switch feeBuilder.FeeType {
	case exchange.CryptocurrencyTradeFee:
		fee = calculateTradingFee(feeBuilder.IsMaker)
	case exchange.CryptocurrencyWithdrawalFee:
		if feeBuilder.Pair.Base.Match(currency.BTC) {
			fee = 0.0005
		} else if feeBuilder.Pair.Base.Match(currency.USDT) {
			fee = 5
		}
	case exchange.InternationalBankDepositFee:
		fee = getInternationalBankDepositFee(feeBuilder.Amount)
	case exchange.InternationalBankWithdrawalFee:
		fee = getInternationalBankWithdrawalFee(feeBuilder.Amount)
	case exchange.OfflineTradeFee:
		fee = getOfflineTradeFee(feeBuilder.PurchasePrice, feeBuilder.Amount)
	}
	return fee, nil
}

// getOfflineTradeFee calculates the worst case-scenario trading fee
func getOfflineTradeFee(price, amount float64) float64 {
	return 0.0015 * price * amount
}

// getInternationalBankDepositFee returns international deposit fee
// Only when the initial deposit amount is less than $1000 or equivalent,
// BTSE will charge a small fee (0.25% or $3 USD equivalent, whichever is greater).
// The small deposit fee is charged in whatever currency it comes in.
func getInternationalBankDepositFee(amount float64) float64 {
	var fee float64
	if amount <= 1000 {
		fee = amount * 0.0025
		if fee < 3 {
			return 3
		}
	}
	return fee
}

// getInternationalBankWithdrawalFee returns international withdrawal fee
// 0.1% (min25 USD)
func getInternationalBankWithdrawalFee(amount float64) float64 {
	fee := amount * 0.001

	if fee < 25 {
		return 25
	}
	return fee
}

// calculateTradingFee BTSE has fee tiers, but does not disclose them via API,
// so the largest fee has to be assumed
func calculateTradingFee(isMaker bool) float64 {
	fee := 0.00050
	if !isMaker {
		fee = 0.0015
	}
	return fee
}

func parseOrderTime(timeStr string) time.Time {
	t, _ := time.Parse("2006-01-02 15:04:04", timeStr)
	return t
}<|MERGE_RESOLUTION|>--- conflicted
+++ resolved
@@ -11,13 +11,7 @@
 	"github.com/thrasher-corp/gocryptotrader/common"
 	"github.com/thrasher-corp/gocryptotrader/currency"
 	exchange "github.com/thrasher-corp/gocryptotrader/exchanges"
-<<<<<<< HEAD
-	"github.com/thrasher-corp/gocryptotrader/exchanges/wshandler"
-=======
-	"github.com/thrasher-corp/gocryptotrader/exchanges/request"
-	"github.com/thrasher-corp/gocryptotrader/exchanges/ticker"
 	"github.com/thrasher-corp/gocryptotrader/exchanges/websocket/wshandler"
->>>>>>> 4f982dcd
 	log "github.com/thrasher-corp/gocryptotrader/logger"
 )
 
@@ -47,105 +41,6 @@
 	btseFills         = "fills"
 )
 
-<<<<<<< HEAD
-=======
-// SetDefaults sets the basic defaults for BTSE
-func (b *BTSE) SetDefaults() {
-	b.Name = "BTSE"
-	b.Enabled = false
-	b.Verbose = false
-	b.RESTPollingDelay = 10
-	b.APIWithdrawPermissions = exchange.NoAPIWithdrawalMethods
-	b.RequestCurrencyPairFormat.Delimiter = "-"
-	b.RequestCurrencyPairFormat.Uppercase = true
-	b.ConfigCurrencyPairFormat.Delimiter = "-"
-	b.ConfigCurrencyPairFormat.Uppercase = true
-	b.AssetTypes = []string{ticker.Spot}
-	b.Requester = request.New(b.Name,
-		request.NewRateLimit(time.Second, 0),
-		request.NewRateLimit(time.Second, 0),
-		common.NewHTTPClientWithTimeout(exchange.DefaultHTTPTimeout))
-	b.APIUrlDefault = btseAPIURL
-	b.APIUrl = b.APIUrlDefault
-	b.SupportsAutoPairUpdating = true
-	b.SupportsRESTTickerBatching = false
-	b.Websocket = wshandler.New()
-	b.Websocket.Functionality = wshandler.WebsocketOrderbookSupported |
-		wshandler.WebsocketTickerSupported |
-		wshandler.WebsocketSubscribeSupported |
-		wshandler.WebsocketUnsubscribeSupported
-	b.WebsocketResponseMaxLimit = exchange.DefaultWebsocketResponseMaxLimit
-	b.WebsocketResponseCheckTimeout = exchange.DefaultWebsocketResponseCheckTimeout
-	b.WebsocketOrderbookBufferLimit = exchange.DefaultWebsocketOrderbookBufferLimit
-}
-
-// Setup takes in the supplied exchange configuration details and sets params
-func (b *BTSE) Setup(exch *config.ExchangeConfig) {
-	if !exch.Enabled {
-		b.SetEnabled(false)
-	} else {
-		b.Enabled = true
-		b.AuthenticatedAPISupport = exch.AuthenticatedAPISupport
-		b.SetAPIKeys(exch.APIKey, exch.APISecret, "", false)
-		b.SetHTTPClientTimeout(exch.HTTPTimeout)
-		b.SetHTTPClientUserAgent(exch.HTTPUserAgent)
-		b.RESTPollingDelay = exch.RESTPollingDelay
-		b.Verbose = exch.Verbose
-		b.Websocket.SetWsStatusAndConnection(exch.Websocket)
-		b.BaseCurrencies = exch.BaseCurrencies
-		b.AvailablePairs = exch.AvailablePairs
-		b.EnabledPairs = exch.EnabledPairs
-		err := b.SetCurrencyPairFormat()
-		if err != nil {
-			log.Fatal(err)
-		}
-		err = b.SetAssetTypes()
-		if err != nil {
-			log.Fatal(err)
-		}
-		err = b.SetAutoPairDefaults()
-		if err != nil {
-			log.Fatal(err)
-		}
-		err = b.SetAPIURL(exch)
-		if err != nil {
-			log.Fatal(err)
-		}
-		err = b.SetClientProxyAddress(exch.ProxyAddress)
-		if err != nil {
-			log.Fatal(err)
-		}
-		err = b.Websocket.Setup(b.WsConnect,
-			b.Subscribe,
-			b.Unsubscribe,
-			exch.Name,
-			exch.Websocket,
-			exch.Verbose,
-			btseWebsocket,
-			exch.WebsocketURL,
-			exch.AuthenticatedWebsocketAPISupport)
-		if err != nil {
-			log.Fatal(err)
-		}
-		b.WebsocketConn = &wshandler.WebsocketConnection{
-			ExchangeName:         b.Name,
-			URL:                  b.Websocket.GetWebsocketURL(),
-			ProxyURL:             b.Websocket.GetProxyAddress(),
-			Verbose:              b.Verbose,
-			ResponseCheckTimeout: exch.WebsocketResponseCheckTimeout,
-			ResponseMaxLimit:     exch.WebsocketResponseMaxLimit,
-		}
-		b.Websocket.Orderbook.Setup(
-			exch.WebsocketOrderbookBufferLimit,
-			false,
-			false,
-			false,
-			false,
-			exch.Name)
-	}
-}
-
->>>>>>> 4f982dcd
 // GetMarkets returns a list of markets available on BTSE
 func (b *BTSE) GetMarkets() (*Markets, error) {
 	var m Markets
