package okex

import (
	"encoding/json"
	"fmt"
	"testing"

	"github.com/idoall/gocryptotrader/config"
)

var o OKEX

// getDefaultConfig 获取默认配置
func getDefaultConfig() config.ExchangeConfig {
	return config.ExchangeConfig{
		Name:                    "okex",
		Enabled:                 true,
		Verbose:                 true,
		Websocket:               false,
		BaseAsset:               "eth",
		QuoteAsset:              "usdt",
		UseSandbox:              false,
		RESTPollingDelay:        10,
		HTTPTimeout:             15000000000,
		AuthenticatedAPISupport: true,
		APIKey:                  "",
		APISecret:               "",
		SupportsAutoPairUpdates: false,
		RequestCurrencyPairFormat: &config.CurrencyPairFormatConfig{
			Uppercase: true,
			Delimiter: "_",
		},
	}
}

func TestSetDefaults(t *testing.T) {
	o.SetDefaults()
	if o.GetName() != "OKEX" {
		t.Error("Test Failed - Bittrex - SetDefaults() error")
	}
}

func TestSetup(t *testing.T) {
	o.Setup(getDefaultConfig())
}

func TestGetContractPrice(t *testing.T) {
	t.Parallel()
	_, err := o.GetContractPrice("btc_usd", "this_week")
	if err != nil {
		t.Error("Test failed - okex GetContractPrice() error", err)
	}
	_, err = o.GetContractPrice("btc_bla", "123525")
	if err == nil {
		t.Error("Test failed - okex GetContractPrice() error", err)
	}
	_, err = o.GetContractPrice("btc_bla", "this_week")
	if err == nil {
		t.Error("Test failed - okex GetContractPrice() error", err)
	}
}

func TestGetContractMarketDepth(t *testing.T) {
	t.Parallel()
	_, err := o.GetContractMarketDepth("btc_usd", "this_week")
	if err != nil {
		t.Error("Test failed - okex GetContractMarketDepth() error", err)
	}
	_, err = o.GetContractMarketDepth("btc_bla", "123525")
	if err == nil {
		t.Error("Test failed - okex GetContractMarketDepth() error", err)
	}
	_, err = o.GetContractMarketDepth("btc_bla", "this_week")
	if err == nil {
		t.Error("Test failed - okex GetContractMarketDepth() error", err)
	}
}

func TestGetContractTradeHistory(t *testing.T) {
	t.Parallel()
	_, err := o.GetContractTradeHistory("btc_usd", "this_week")
	if err != nil {
		t.Error("Test failed - okex GetContractTradeHistory() error", err)
	}
	_, err = o.GetContractTradeHistory("btc_bla", "123525")
	if err == nil {
		t.Error("Test failed - okex GetContractTradeHistory() error", err)
	}
	_, err = o.GetContractTradeHistory("btc_bla", "this_week")
	if err == nil {
		t.Error("Test failed - okex GetContractTradeHistory() error", err)
	}
}

func TestGetContractIndexPrice(t *testing.T) {
	t.Parallel()
	_, err := o.GetContractIndexPrice("btc_usd")
	if err != nil {
		t.Error("Test failed - okex GetContractIndexPrice() error", err)
	}
	_, err = o.GetContractIndexPrice("lol123")
	if err == nil {
		t.Error("Test failed - okex GetContractTradeHistory() error", err)
	}
}

func TestGetContractExchangeRate(t *testing.T) {
	t.Parallel()
	_, err := o.GetContractExchangeRate()
	if err != nil {
		t.Error("Test failed - okex GetContractExchangeRate() error", err)
	}
}

func TestGetContractCandlestickData(t *testing.T) {
	t.Parallel()
	_, err := o.GetContractCandlestickData("btc_usd", "1min", "this_week", 1, 2)
	if err != nil {
		t.Error("Test failed - okex GetContractCandlestickData() error", err)
	}
	_, err = o.GetContractCandlestickData("btc_bla", "1min", "this_week", 1, 2)
	if err == nil {
		t.Error("Test failed - okex GetContractCandlestickData() error", err)
	}
	_, err = o.GetContractCandlestickData("btc_usd", "min", "this_week", 1, 2)
	if err == nil {
		t.Error("Test failed - okex GetContractCandlestickData() error", err)
	}
	_, err = o.GetContractCandlestickData("btc_usd", "1min", "this_wok", 1, 2)
	if err == nil {
		t.Error("Test failed - okex GetContractCandlestickData() error", err)
	}
}

func TestGetContractHoldingsNumber(t *testing.T) {
	t.Parallel()
	_, _, err := o.GetContractHoldingsNumber("btc_usd", "this_week")
	if err != nil {
		t.Error("Test failed - okex GetContractHoldingsNumber() error", err)
	}
	_, _, err = o.GetContractHoldingsNumber("btc_bla", "this_week")
	if err == nil {
		t.Error("Test failed - okex GetContractHoldingsNumber() error", err)
	}
	_, _, err = o.GetContractHoldingsNumber("btc_usd", "this_bla")
	if err == nil {
		t.Error("Test failed - okex GetContractHoldingsNumber() error", err)
	}
}

func TestGetContractlimit(t *testing.T) {
	t.Parallel()
	_, err := o.GetContractlimit("btc_usd", "this_week")
	if err != nil {
		t.Error("Test failed - okex GetContractlimit() error", err)
	}
	_, err = o.GetContractlimit("btc_bla", "this_week")
	if err == nil {
		t.Error("Test failed - okex GetContractlimit() error", err)
	}
	_, err = o.GetContractlimit("btc_usd", "this_bla")
	if err == nil {
		t.Error("Test failed - okex GetContractlimit() error", err)
	}
}

func TestGetContractUserInfo(t *testing.T) {
	t.Parallel()
	err := o.GetContractUserInfo()
	if err == nil {
		t.Error("Test failed - okex GetContractUserInfo() error", err)
	}
}

func TestGetContractPosition(t *testing.T) {
	t.Parallel()
	err := o.GetContractPosition("btc_usd", "this_week")
	if err == nil {
		t.Error("Test failed - okex GetContractPosition() error", err)
	}
}

func TestPlaceContractOrders(t *testing.T) {
	t.Parallel()
	_, err := o.PlaceContractOrders("btc_usd", "this_week", "1", 10, 1, 1, true)
	if err == nil {
		t.Error("Test failed - okex PlaceContractOrders() error", err)
	}
}

func TestGetContractFuturesTradeHistory(t *testing.T) {
	t.Parallel()
	err := o.GetContractFuturesTradeHistory("btc_usd", "1972-01-01", 0)
	if err == nil {
		t.Error("Test failed - okex GetContractTradeHistory() error", err)
	}
}

func TestGetLatestSpotPrice(t *testing.T) {
	t.Parallel()
	_, err := o.GetLatestSpotPrice("ltc_btc")
	if err != nil {
		t.Error("Test failed - okex GetLatestSpotPrice() error", err)
	}
}

func TestGetSpotTicker(t *testing.T) {
	t.Parallel()
	_, err := o.GetSpotTicker("ltc_btc")
	if err != nil {
		t.Error("Test failed - okex GetSpotTicker() error", err)
	}
}

func TestGetSpotMarketDepth(t *testing.T) {
	t.Parallel()
	_, err := o.GetSpotMarketDepth(ActualSpotDepthRequestParams{
		Symbol: "eth_btc",
		Size:   2,
	})
	if err != nil {
		t.Error("Test failed - okex GetSpotMarketDepth() error", err)
	}
}

func TestGetSpotRecentTrades(t *testing.T) {
	t.Parallel()
	_, err := o.GetSpotRecentTrades(ActualSpotTradeHistoryRequestParams{
		Symbol: "ltc_btc",
		Since:  0,
	})
	if err != nil {
		t.Error("Test failed - okex GetSpotRecentTrades() error", err)
	}
}

func TestGetSpotKline(t *testing.T) {
	t.Parallel()
	arg := KlinesRequestParams{
<<<<<<< HEAD
		Symbol: o.GetSymbol(),
		Type:   TimeIntervalFiveMinutes,
		Size:   100,
	}
	resultlist, err := o.GetSpotKline(arg)
=======
		Symbol: "ltc_btc",
		Type:   TimeIntervalFiveMinutes,
		Size:   100,
	}
	_, err := o.GetSpotKline(arg)
>>>>>>> fb4e2d14
	if err != nil {
		t.Error("Test failed - okex GetSpotCandleStick() error", err)
	} else {
		fmt.Println("--------------" + o.Name)
		for _, v := range resultlist {
			b, _ := json.Marshal(v)
			fmt.Printf("%s \n", b)
		}
	}
}

func TestSpotNewOrder(t *testing.T) {
	t.Parallel()
	_, err := o.SpotNewOrder(SpotNewOrderRequestParams{
		Symbol: o.GetSymbol(),
		Amount: 1.1,
		Price:  10.1,
		Type:   SpotNewOrderRequestTypeBuy,
	})
	if err != nil {
		t.Error("Test failed - okex SpotNewOrder() error", err)
	}
}

func TestSpotCancelOrder(t *testing.T) {
	t.Parallel()
	_, err := o.SpotCancelOrder(o.GetSymbol(), 519158961)
	if err != nil {
		t.Error("Test failed - okex SpotCancelOrder() error", err)
	}
}

func TestGetUserInfo(t *testing.T) {
	t.Parallel()
	userInfo, err := o.GetUserInfo()
	if err != nil {
		t.Error("Test failed - okex GetUserInfo() error", err)
	} else {

		t.Log("====账户余额")
		for k, v := range userInfo.Info["funds"]["free"] {
			t.Log(k, v)
		}

		t.Log("====账户冻结余额")
		for k, v := range userInfo.Info["funds"]["freezed"] {
			t.Log(k, v)
		}
	}
}

func TestSpotNewOrder(t *testing.T) {
	t.Parallel()

	if o.APIKey == "" || o.APISecret == "" {
		t.Skip()
	}

	_, err := o.SpotNewOrder(SpotNewOrderRequestParams{
		Symbol: "ltc_btc",
		Amount: 1.1,
		Price:  10.1,
		Type:   SpotNewOrderRequestTypeBuy,
	})
	if err != nil {
		t.Error("Test failed - okex SpotNewOrder() error", err)
	}
}

func TestSpotCancelOrder(t *testing.T) {
	t.Parallel()

	if o.APIKey == "" || o.APISecret == "" {
		t.Skip()
	}

	_, err := o.SpotCancelOrder("ltc_btc", 519158961)
	if err != nil {
		t.Error("Test failed - okex SpotCancelOrder() error", err)
	}
}

func TestGetUserInfo(t *testing.T) {
	t.Parallel()

	if o.APIKey == "" || o.APISecret == "" {
		t.Skip()
	}

	_, err := o.GetUserInfo()
	if err != nil {
		t.Error("Test failed - okex GetUserInfo() error", err)
	}
}<|MERGE_RESOLUTION|>--- conflicted
+++ resolved
@@ -237,19 +237,11 @@
 func TestGetSpotKline(t *testing.T) {
 	t.Parallel()
 	arg := KlinesRequestParams{
-<<<<<<< HEAD
 		Symbol: o.GetSymbol(),
 		Type:   TimeIntervalFiveMinutes,
 		Size:   100,
 	}
 	resultlist, err := o.GetSpotKline(arg)
-=======
-		Symbol: "ltc_btc",
-		Type:   TimeIntervalFiveMinutes,
-		Size:   100,
-	}
-	_, err := o.GetSpotKline(arg)
->>>>>>> fb4e2d14
 	if err != nil {
 		t.Error("Test failed - okex GetSpotCandleStick() error", err)
 	} else {
