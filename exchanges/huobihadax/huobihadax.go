package huobihadax

import (
	"bytes"
	"encoding/json"
	"errors"
	"fmt"
	"net/http"
	"net/url"
	"strconv"
<<<<<<< HEAD
	"strings"
	"sync"
	"time"

	"github.com/gorilla/websocket"
	"github.com/thrasher-/gocryptotrader/common"
	"github.com/thrasher-/gocryptotrader/common/crypto"
	"github.com/thrasher-/gocryptotrader/currency"
	exchange "github.com/thrasher-/gocryptotrader/exchanges"
	log "github.com/thrasher-/gocryptotrader/logger"
=======
	"time"

	"github.com/thrasher-corp/gocryptotrader/common"
	"github.com/thrasher-corp/gocryptotrader/config"
	"github.com/thrasher-corp/gocryptotrader/currency"
	exchange "github.com/thrasher-corp/gocryptotrader/exchanges"
	"github.com/thrasher-corp/gocryptotrader/exchanges/request"
	"github.com/thrasher-corp/gocryptotrader/exchanges/ticker"
	"github.com/thrasher-corp/gocryptotrader/exchanges/wshandler"
	log "github.com/thrasher-corp/gocryptotrader/logger"
>>>>>>> 2078ba90
)

const (
	huobihadaxAPIURL     = "https://api.hadax.com"
	huobihadaxAPIVersion = "1"
	huobihadaxAPIName    = "hadax"

	huobihadaxMarketHistoryKline    = "market/history/kline"
	huobihadaxMarketDetail          = "market/detail"
	huobihadaxMarketDetailMerged    = "market/detail/merged"
	huobihadaxMarketDepth           = "market/depth"
	huobihadaxMarketTrade           = "market/trade"
	huobihadaxMarketTradeHistory    = "market/history/trade"
	huobihadaxSymbols               = "common/symbols"
	huobihadaxCurrencies            = "common/currencys"
	huobihadaxTimestamp             = "common/timestamp"
	huobihadaxAccounts              = "account/accounts"
	huobihadaxAggregatedBalance     = "subuser/aggregate-balance"
	huobihadaxAccountBalance        = "account/accounts/%s/balance"
	huobihadaxOrderPlace            = "order/orders/place"
	huobihadaxOrderCancel           = "order/orders/%s/submitcancel"
	huobihadaxGetOpenOrders         = "order/openOrders"
	huobihadaxOrderCancelBatch      = "order/orders/batchcancel"
	huobiHadaxBatchCancelOpenOrders = "order/orders/batchCancelOpenOrders"
	huobihadaxGetOrder              = "order/orders/%s"
	huobihadaxGetOrderMatch         = "order/orders/%s/matchresults"
	huobihadaxGetOrders             = "order/orders"
	huobihadaxGetOrdersMatch        = "orders/matchresults"
	huobihadaxMarginTransferIn      = "dw/transfer-in/margin"
	huobihadaxMarginTransferOut     = "dw/transfer-out/margin"
	huobihadaxMarginOrders          = "margin/orders"
	huobihadaxMarginRepay           = "margin/orders/%s/repay"
	huobihadaxMarginLoanOrders      = "margin/loan-orders"
	huobihadaxMarginAccountBalance  = "margin/accounts/balance"
	huobihadaxWithdrawCreate        = "dw/withdraw/api/create"
	huobihadaxWithdrawCancel        = "dw/withdraw-virtual/%s/cancel"
	huobiHadaxDepositAddress        = "query/deposit-withdraw"

	huobihadaxAuthRate   = 100
	huobihadaxUnauthRate = 100
)

// HUOBIHADAX is the overarching type across this package
type HUOBIHADAX struct {
	WebsocketConn              *wshandler.WebsocketConnection
	AuthenticatedWebsocketConn *wshandler.WebsocketConnection
	exchange.Base
}

<<<<<<< HEAD
=======
// SetDefaults sets default values for the exchange
func (h *HUOBIHADAX) SetDefaults() {
	h.Name = "HuobiHadax"
	h.Enabled = false
	h.Fee = 0
	h.Verbose = false
	h.RESTPollingDelay = 10
	h.APIWithdrawPermissions = exchange.AutoWithdrawCryptoWithSetup |
		exchange.NoFiatWithdrawals
	h.RequestCurrencyPairFormat.Delimiter = ""
	h.RequestCurrencyPairFormat.Uppercase = false
	h.ConfigCurrencyPairFormat.Delimiter = "-"
	h.ConfigCurrencyPairFormat.Uppercase = true
	h.AssetTypes = []string{ticker.Spot}
	h.SupportsAutoPairUpdating = true
	h.SupportsRESTTickerBatching = false
	h.Requester = request.New(h.Name,
		request.NewRateLimit(time.Second*10, huobihadaxAuthRate),
		request.NewRateLimit(time.Second*10, huobihadaxUnauthRate),
		common.NewHTTPClientWithTimeout(exchange.DefaultHTTPTimeout))
	h.APIUrlDefault = huobihadaxAPIURL
	h.APIUrl = h.APIUrlDefault
	h.Websocket = wshandler.New()
	h.Websocket.Functionality = wshandler.WebsocketKlineSupported |
		wshandler.WebsocketTradeDataSupported |
		wshandler.WebsocketOrderbookSupported |
		wshandler.WebsocketSubscribeSupported |
		wshandler.WebsocketUnsubscribeSupported |
		wshandler.WebsocketAuthenticatedEndpointsSupported |
		wshandler.WebsocketAccountDataSupported |
		wshandler.WebsocketMessageCorrelationSupported
	h.WebsocketResponseMaxLimit = exchange.DefaultWebsocketResponseMaxLimit
	h.WebsocketResponseCheckTimeout = exchange.DefaultWebsocketResponseCheckTimeout

}

// Setup sets user configuration
func (h *HUOBIHADAX) Setup(exch *config.ExchangeConfig) {
	if !exch.Enabled {
		h.SetEnabled(false)
	} else {
		h.Enabled = true
		h.AuthenticatedAPISupport = exch.AuthenticatedAPISupport
		h.AuthenticatedWebsocketAPISupport = exch.AuthenticatedWebsocketAPISupport
		h.SetAPIKeys(exch.APIKey, exch.APISecret, "", false)
		h.APIAuthPEMKeySupport = exch.APIAuthPEMKeySupport
		h.APIAuthPEMKey = exch.APIAuthPEMKey
		h.SetHTTPClientTimeout(exch.HTTPTimeout)
		h.SetHTTPClientUserAgent(exch.HTTPUserAgent)
		h.RESTPollingDelay = exch.RESTPollingDelay
		h.Verbose = exch.Verbose
		h.HTTPDebugging = exch.HTTPDebugging
		h.BaseCurrencies = exch.BaseCurrencies
		h.AvailablePairs = exch.AvailablePairs
		h.EnabledPairs = exch.EnabledPairs
		err := h.SetCurrencyPairFormat()
		if err != nil {
			log.Fatal(err)
		}
		err = h.SetAssetTypes()
		if err != nil {
			log.Fatal(err)
		}
		err = h.SetAutoPairDefaults()
		if err != nil {
			log.Fatal(err)
		}
		err = h.SetAPIURL(exch)
		if err != nil {
			log.Fatal(err)
		}
		err = h.SetClientProxyAddress(exch.ProxyAddress)
		if err != nil {
			log.Fatal(err)
		}
		err = h.Websocket.Setup(h.WsConnect,
			h.Subscribe,
			h.Unsubscribe,
			exch.Name,
			exch.Websocket,
			exch.Verbose,
			HuobiHadaxSocketIOAddress,
			exch.WebsocketURL,
			exch.AuthenticatedWebsocketAPISupport)
		if err != nil {
			log.Fatal(err)
		}
		h.WebsocketConn = &wshandler.WebsocketConnection{
			ExchangeName:         h.Name,
			URL:                  HuobiHadaxSocketIOAddress,
			ProxyURL:             h.Websocket.GetProxyAddress(),
			Verbose:              h.Verbose,
			RateLimit:            rateLimit,
			ResponseCheckTimeout: exch.WebsocketResponseCheckTimeout,
			ResponseMaxLimit:     exch.WebsocketResponseMaxLimit,
		}
		h.AuthenticatedWebsocketConn = &wshandler.WebsocketConnection{
			ExchangeName:         h.Name,
			URL:                  wsAccountsOrdersURL,
			ProxyURL:             h.Websocket.GetProxyAddress(),
			Verbose:              h.Verbose,
			RateLimit:            rateLimit,
			ResponseCheckTimeout: exch.WebsocketResponseCheckTimeout,
			ResponseMaxLimit:     exch.WebsocketResponseMaxLimit,
		}
	}
}

>>>>>>> 2078ba90
// GetSpotKline returns kline data
// KlinesRequestParams holds the Kline request params
func (h *HUOBIHADAX) GetSpotKline(arg KlinesRequestParams) ([]KlineItem, error) {
	vals := url.Values{}
	vals.Set("symbol", arg.Symbol)
	vals.Set("period", string(arg.Period))

	if arg.Size != 0 {
		vals.Set("size", strconv.Itoa(arg.Size))
	}

	type response struct {
		Response
		Data []KlineItem `json:"data"`
	}

	var result response
	urlPath := fmt.Sprintf("%s/%s", h.API.Endpoints.URL, huobihadaxMarketHistoryKline)

	err := h.SendHTTPRequest(common.EncodeURLValues(urlPath, vals), &result)
	if result.ErrorMessage != "" {
		return nil, errors.New(result.ErrorMessage)
	}
	return result.Data, err
}

// GetMarketDetailMerged returns the ticker for the specified symbol
func (h *HUOBIHADAX) GetMarketDetailMerged(symbol string) (DetailMerged, error) {
	vals := url.Values{}
	vals.Set("symbol", symbol)

	type response struct {
		Response
		Tick DetailMerged `json:"tick"`
	}

	var result response
	urlPath := fmt.Sprintf("%s/%s", h.API.Endpoints.URL, huobihadaxMarketDetailMerged)

	err := h.SendHTTPRequest(common.EncodeURLValues(urlPath, vals), &result)
	if result.ErrorMessage != "" {
		return result.Tick, errors.New(result.ErrorMessage)
	}
	return result.Tick, err
}

// GetDepth returns the depth for the specified symbol
func (h *HUOBIHADAX) GetDepth(symbol, depthType string) (Orderbook, error) {
	vals := url.Values{}
	vals.Set("symbol", symbol)

	if depthType != "" {
		vals.Set("type", depthType)
	}

	type response struct {
		Response
		Depth Orderbook `json:"tick"`
	}

	var result response
	urlPath := fmt.Sprintf("%s/%s", h.API.Endpoints.URL, huobihadaxMarketDepth)

	err := h.SendHTTPRequest(common.EncodeURLValues(urlPath, vals), &result)
	if result.ErrorMessage != "" {
		return result.Depth, errors.New(result.ErrorMessage)
	}
	return result.Depth, err
}

// GetTrades returns the trades for the specified symbol
func (h *HUOBIHADAX) GetTrades(symbol string) ([]Trade, error) {
	vals := url.Values{}
	vals.Set("symbol", symbol)

	type response struct {
		Response
		Tick struct {
			Data []Trade `json:"data"`
		} `json:"tick"`
	}

	var result response
	urlPath := fmt.Sprintf("%s/%s", h.API.Endpoints.URL, huobihadaxMarketTrade)

	err := h.SendHTTPRequest(common.EncodeURLValues(urlPath, vals), &result)
	if result.ErrorMessage != "" {
		return nil, errors.New(result.ErrorMessage)
	}
	return result.Tick.Data, err
}

// GetLatestSpotPrice returns latest spot price of symbol
//
// symbol: string of currency pair
func (h *HUOBIHADAX) GetLatestSpotPrice(symbol string) (float64, error) {
	list, err := h.GetTradeHistory(symbol, "1")

	if err != nil {
		return 0, err
	}
	if len(list) == 0 {
		return 0, errors.New("the length of the list is 0")
	}

	return list[0].Trades[0].Price, nil
}

// GetTradeHistory returns the trades for the specified symbol
func (h *HUOBIHADAX) GetTradeHistory(symbol, size string) ([]TradeHistory, error) {
	vals := url.Values{}
	vals.Set("symbol", symbol)

	if size != "" {
		vals.Set("size", size)
	}

	type response struct {
		Response
		TradeHistory []TradeHistory `json:"data"`
	}

	var result response
	urlPath := fmt.Sprintf("%s/%s", h.API.Endpoints.URL, huobihadaxMarketTradeHistory)

	err := h.SendHTTPRequest(common.EncodeURLValues(urlPath, vals), &result)
	if result.ErrorMessage != "" {
		return nil, errors.New(result.ErrorMessage)
	}
	return result.TradeHistory, err
}

// GetMarketDetail returns the ticker for the specified symbol
func (h *HUOBIHADAX) GetMarketDetail(symbol string) (Detail, error) {
	vals := url.Values{}
	vals.Set("symbol", symbol)

	type response struct {
		Response
		Tick Detail `json:"tick"`
	}

	var result response
	urlPath := fmt.Sprintf("%s/%s", h.API.Endpoints.URL, huobihadaxMarketDetail)

	err := h.SendHTTPRequest(common.EncodeURLValues(urlPath, vals), &result)
	if result.ErrorMessage != "" {
		return result.Tick, errors.New(result.ErrorMessage)
	}
	return result.Tick, err
}

// GetSymbols returns an array of symbols supported by Huobi
func (h *HUOBIHADAX) GetSymbols() ([]Symbol, error) {
	type response struct {
		Response
		Symbols []Symbol `json:"data"`
	}

	var result response
	urlPath := fmt.Sprintf("%s/v%s/%s/%s", h.API.Endpoints.URL, huobihadaxAPIVersion, huobihadaxAPIName, huobihadaxSymbols)

	err := h.SendHTTPRequest(urlPath, &result)
	if result.ErrorMessage != "" {
		return nil, errors.New(result.ErrorMessage)
	}
	return result.Symbols, err
}

// GetCurrencies returns a list of currencies supported by Huobi
func (h *HUOBIHADAX) GetCurrencies() ([]string, error) {
	type response struct {
		Response
		Currencies []string `json:"data"`
	}

	var result response
	urlPath := fmt.Sprintf("%s/v%s/%s/%s", h.API.Endpoints.URL, huobihadaxAPIVersion, huobihadaxAPIName, huobihadaxCurrencies)

	err := h.SendHTTPRequest(urlPath, &result)
	if result.ErrorMessage != "" {
		return nil, errors.New(result.ErrorMessage)
	}
	return result.Currencies, err
}

// GetTimestamp returns the Huobi server time
func (h *HUOBIHADAX) GetTimestamp() (int64, error) {
	type response struct {
		Response
		Timestamp int64 `json:"data"`
	}

	var result response
	urlPath := fmt.Sprintf("%s/v%s/%s", h.API.Endpoints.URL, huobihadaxAPIVersion, huobihadaxTimestamp)

	err := h.SendHTTPRequest(urlPath, &result)
	if result.ErrorMessage != "" {
		return 0, errors.New(result.ErrorMessage)
	}
	return result.Timestamp, err
}

// GetAccounts returns the Huobi user accounts
func (h *HUOBIHADAX) GetAccounts() ([]Account, error) {
	type response struct {
		Response
		AccountData []Account `json:"data"`
	}

	var result response
	err := h.SendAuthenticatedHTTPRequest(http.MethodGet, huobihadaxAccounts, url.Values{}, &result)

	if result.ErrorMessage != "" {
		return nil, errors.New(result.ErrorMessage)
	}
	return result.AccountData, err
}

// GetAccountBalance returns the users Huobi account balance
func (h *HUOBIHADAX) GetAccountBalance(accountID string) ([]AccountBalanceDetail, error) {
	type response struct {
		Response
		AccountBalanceData AccountBalance `json:"data"`
	}

	var result response
	endpoint := fmt.Sprintf("%s/%s", huobihadaxAPIName, fmt.Sprintf(huobihadaxAccountBalance, accountID))
	err := h.SendAuthenticatedHTTPRequest(http.MethodGet, endpoint, url.Values{}, &result)

	if result.ErrorMessage != "" {
		return nil, errors.New(result.ErrorMessage)
	}
	return result.AccountBalanceData.AccountBalanceDetails, err
}

// GetAggregatedBalance returns the balances of all the sub-account aggregated.
func (h *HUOBIHADAX) GetAggregatedBalance() ([]AggregatedBalance, error) {
	type response struct {
		Response
		AggregatedBalances []AggregatedBalance `json:"data"`
	}

	var result response

	err := h.SendAuthenticatedHTTPRequest(
		http.MethodGet,
		huobihadaxAggregatedBalance,
		url.Values{},
		&result,
	)

	if result.ErrorMessage != "" {
		return nil, errors.New(result.ErrorMessage)
	}
	return result.AggregatedBalances, err
}

// SpotNewOrder submits an order to Huobi
func (h *HUOBIHADAX) SpotNewOrder(arg SpotNewOrderRequestParams) (int64, error) {
	vals := make(map[string]string)
	vals["account-id"] = fmt.Sprintf("%d", arg.AccountID)
	vals["amount"] = strconv.FormatFloat(arg.Amount, 'f', -1, 64)

	// Only set price if order type is not equal to buy-market or sell-market
	if arg.Type != SpotNewOrderRequestTypeBuyMarket && arg.Type != SpotNewOrderRequestTypeSellMarket {
		vals["price"] = strconv.FormatFloat(arg.Price, 'f', -1, 64)
	}

	if arg.Source != "" {
		vals["source"] = arg.Source
	}

	vals["symbol"] = arg.Symbol
	vals["type"] = string(arg.Type)

	type response struct {
		Response
		OrderID int64 `json:"data,string"`
	}

	// The API indicates that for the POST request, the parameters of each method are not signed and authenticated. That is, only the AccessKeyId, SignatureMethod, SignatureVersion, and Timestamp parameters are required for the POST request. The other parameters are placed in the body.
	// So re-encode the Post parameter
	bytesParams, _ := json.Marshal(vals)
	postBodyParams := string(bytesParams)
	if h.Verbose {
		log.Debugf(log.ExchangeSys, "Post params: %v", postBodyParams)
	}

	var result response
	endpoint := fmt.Sprintf("%s/%s", huobihadaxAPIName, huobihadaxOrderPlace)
	err := h.SendAuthenticatedHTTPPostRequest(http.MethodPost, endpoint, postBodyParams, &result)

	if result.ErrorMessage != "" {
		return 0, errors.New(result.ErrorMessage)
	}
	return result.OrderID, err
}

// CancelExistingOrder cancels an order on Huobi
func (h *HUOBIHADAX) CancelExistingOrder(orderID int64) (int64, error) {
	type response struct {
		Response
		OrderID int64 `json:"data,string"`
	}

	var result response
	endpoint := fmt.Sprintf(huobihadaxOrderCancel, strconv.FormatInt(orderID, 10))
	err := h.SendAuthenticatedHTTPRequest(http.MethodPost, endpoint, url.Values{}, &result)

	if result.ErrorMessage != "" {
		return 0, errors.New(result.ErrorMessage)
	}
	return result.OrderID, err
}

// CancelOrderBatch cancels a batch of orders -- to-do
func (h *HUOBIHADAX) CancelOrderBatch(orderIDs []int64) (CancelOrderBatch, error) {
	type response struct {
		Status string           `json:"status"`
		Data   CancelOrderBatch `json:"data"`
	}

	// Used to send param formatting
	type postBody struct {
		List []int64 `json:"order-ids"`
	}

	// Format to JSON
	bytesParams, _ := common.JSONEncode(&postBody{List: orderIDs})
	postBodyParams := string(bytesParams)

	var result response
	err := h.SendAuthenticatedHTTPPostRequest(http.MethodPost, huobihadaxOrderCancelBatch, postBodyParams, &result)

	if len(result.Data.Failed) != 0 {
		errJSON, _ := common.JSONEncode(result.Data.Failed)
		return CancelOrderBatch{}, errors.New(string(errJSON))
	}
	return result.Data, err
}

// CancelOpenOrdersBatch cancels a batch of orders -- to-do
func (h *HUOBIHADAX) CancelOpenOrdersBatch(accountID, symbol string) (CancelOpenOrdersBatch, error) {
	params := url.Values{}

	params.Set("account-id", accountID)
	var result CancelOpenOrdersBatch

	data := struct {
		AccountID string `json:"account-id"`
		Symbol    string `json:"symbol"`
	}{
		AccountID: accountID,
		Symbol:    symbol,
	}

	bytesParams, _ := common.JSONEncode(data)
	postBodyParams := string(bytesParams)

	err := h.SendAuthenticatedHTTPPostRequest(http.MethodPost, huobiHadaxBatchCancelOpenOrders, postBodyParams, &result)

	if result.Data.FailedCount > 0 {
		return result, fmt.Errorf("there were %v failed order cancellations", result.Data.FailedCount)
	}

	return result, err
}

// GetOpenOrders returns a list of orders
func (h *HUOBIHADAX) GetOpenOrders(accountID, symbol, side string, size int) ([]OrderInfo, error) {
	type response struct {
		Response
		Orders []OrderInfo `json:"data"`
	}

	vals := url.Values{}
	vals.Set("symbol", symbol)
	vals.Set("accountID", accountID)
	if len(side) > 0 {
		vals.Set("side", side)
	}
	vals.Set("size", fmt.Sprintf("%v", size))

	var result response
	err := h.SendAuthenticatedHTTPRequest(http.MethodGet, huobihadaxGetOpenOrders, vals, &result)

	if result.ErrorMessage != "" {
		return nil, errors.New(result.ErrorMessage)
	}

	return result.Orders, err
}

// GetOrder returns order information for the specified order
func (h *HUOBIHADAX) GetOrder(orderID int64) (OrderInfo, error) {
	type response struct {
		Response
		Order OrderInfo `json:"data"`
	}

	var result response
	endpoint := fmt.Sprintf(huobihadaxGetOrder, strconv.FormatInt(orderID, 10))
	err := h.SendAuthenticatedHTTPRequest(http.MethodGet, endpoint, url.Values{}, &result)

	if result.ErrorMessage != "" {
		return result.Order, errors.New(result.ErrorMessage)
	}
	return result.Order, err
}

// GetOrderMatchResults returns matched order info for the specified order
func (h *HUOBIHADAX) GetOrderMatchResults(orderID int64) ([]OrderMatchInfo, error) {
	type response struct {
		Response
		Orders []OrderMatchInfo `json:"data"`
	}

	var result response
	endpoint := fmt.Sprintf(huobihadaxGetOrderMatch, strconv.FormatInt(orderID, 10))
	err := h.SendAuthenticatedHTTPRequest(http.MethodGet, endpoint, url.Values{}, &result)

	if result.ErrorMessage != "" {
		return nil, errors.New(result.ErrorMessage)
	}
	return result.Orders, err
}

// GetOrders returns a list of orders
func (h *HUOBIHADAX) GetOrders(symbol, types, start, end, states, from, direct, size string) ([]OrderInfo, error) {
	type response struct {
		Response
		Orders []OrderInfo `json:"data"`
	}

	vals := url.Values{}
	vals.Set("symbol", symbol)
	vals.Set("states", states)

	if types != "" {
		vals.Set("types", types)
	}

	if start != "" {
		vals.Set("start-date", start)
	}

	if end != "" {
		vals.Set("end-date", end)
	}

	if from != "" {
		vals.Set("from", from)
	}

	if direct != "" {
		vals.Set("direct", direct)
	}

	if size != "" {
		vals.Set("size", size)
	}

	var result response
	err := h.SendAuthenticatedHTTPRequest(http.MethodGet, huobihadaxGetOrders, vals, &result)

	if result.ErrorMessage != "" {
		return nil, errors.New(result.ErrorMessage)
	}
	return result.Orders, err
}

// GetOrdersMatch returns a list of matched orders
func (h *HUOBIHADAX) GetOrdersMatch(symbol, types, start, end, from, direct, size string) ([]OrderMatchInfo, error) {
	type response struct {
		Response
		Orders []OrderMatchInfo `json:"data"`
	}

	vals := url.Values{}
	vals.Set("symbol", symbol)

	if types != "" {
		vals.Set("types", types)
	}

	if start != "" {
		vals.Set("start-date", start)
	}

	if end != "" {
		vals.Set("end-date", end)
	}

	if from != "" {
		vals.Set("from", from)
	}

	if direct != "" {
		vals.Set("direct", direct)
	}

	if size != "" {
		vals.Set("size", size)
	}

	var result response
	err := h.SendAuthenticatedHTTPRequest(http.MethodGet, huobihadaxGetOrdersMatch, vals, &result)

	if result.ErrorMessage != "" {
		return nil, errors.New(result.ErrorMessage)
	}
	return result.Orders, err
}

// MarginTransfer transfers assets into or out of the margin account
func (h *HUOBIHADAX) MarginTransfer(symbol, currency string, amount float64, in bool) (int64, error) {
	vals := url.Values{}
	vals.Set("symbol", symbol)
	vals.Set("currency", currency)
	vals.Set("amount", strconv.FormatFloat(amount, 'f', -1, 64))

	path := huobihadaxMarginTransferIn
	if !in {
		path = huobihadaxMarginTransferOut
	}

	type response struct {
		Response
		TransferID int64 `json:"data"`
	}

	var result response
	err := h.SendAuthenticatedHTTPRequest(http.MethodPost, path, vals, &result)

	if result.ErrorMessage != "" {
		return 0, errors.New(result.ErrorMessage)
	}
	return result.TransferID, err
}

// MarginOrder submits a margin order application
func (h *HUOBIHADAX) MarginOrder(symbol, currency string, amount float64) (int64, error) {
	vals := url.Values{}
	vals.Set("symbol", symbol)
	vals.Set("currency", currency)
	vals.Set("amount", strconv.FormatFloat(amount, 'f', -1, 64))

	type response struct {
		Response
		MarginOrderID int64 `json:"data"`
	}

	var result response
	err := h.SendAuthenticatedHTTPRequest(http.MethodPost, huobihadaxMarginOrders, vals, &result)

	if result.ErrorMessage != "" {
		return 0, errors.New(result.ErrorMessage)
	}
	return result.MarginOrderID, err
}

// MarginRepayment repays a margin amount for a margin ID
func (h *HUOBIHADAX) MarginRepayment(orderID int64, amount float64) (int64, error) {
	vals := url.Values{}
	vals.Set("order-id", strconv.FormatInt(orderID, 10))
	vals.Set("amount", strconv.FormatFloat(amount, 'f', -1, 64))

	type response struct {
		Response
		MarginOrderID int64 `json:"data"`
	}

	var result response
	endpoint := fmt.Sprintf(huobihadaxMarginRepay, strconv.FormatInt(orderID, 10))
	err := h.SendAuthenticatedHTTPRequest(http.MethodPost, endpoint, vals, &result)

	if result.ErrorMessage != "" {
		return 0, errors.New(result.ErrorMessage)
	}
	return result.MarginOrderID, err
}

// GetMarginLoanOrders returns the margin loan orders
func (h *HUOBIHADAX) GetMarginLoanOrders(symbol, currency, start, end, states, from, direct, size string) ([]MarginOrder, error) {
	vals := url.Values{}
	vals.Set("symbol", symbol)
	vals.Set("currency", currency)

	if start != "" {
		vals.Set("start-date", start)
	}

	if end != "" {
		vals.Set("end-date", end)
	}

	if states != "" {
		vals.Set("states", states)
	}

	if from != "" {
		vals.Set("from", from)
	}

	if direct != "" {
		vals.Set("direct", direct)
	}

	if size != "" {
		vals.Set("size", size)
	}

	type response struct {
		Response
		MarginLoanOrders []MarginOrder `json:"data"`
	}

	var result response
	err := h.SendAuthenticatedHTTPRequest(http.MethodGet, huobihadaxMarginLoanOrders, vals, &result)

	if result.ErrorMessage != "" {
		return nil, errors.New(result.ErrorMessage)
	}
	return result.MarginLoanOrders, err
}

// GetMarginAccountBalance returns the margin account balances
func (h *HUOBIHADAX) GetMarginAccountBalance(symbol string) ([]MarginAccountBalance, error) {
	type response struct {
		Response
		Balances []MarginAccountBalance `json:"data"`
	}

	vals := url.Values{}
	if symbol != "" {
		vals.Set("symbol", symbol)
	}

	var result response
	err := h.SendAuthenticatedHTTPRequest(http.MethodGet, huobihadaxMarginAccountBalance, vals, &result)

	if result.ErrorMessage != "" {
		return nil, errors.New(result.ErrorMessage)
	}
	return result.Balances, err
}

// Withdraw withdraws the desired amount and currency
func (h *HUOBIHADAX) Withdraw(c currency.Code, address, addrTag string, amount, fee float64) (int64, error) {
	type response struct {
		Response
		WithdrawID int64 `json:"data"`
	}
	data := struct {
		Address  string `json:"address"`
		Amount   string `json:"amount"`
		Currency string `json:"currency"`
		Fee      string `json:"fee,omitempty"`
		AddrTag  string `json:"addr-tag,omitempty"`
	}{
		Address:  address,
		Currency: c.Lower().String(),
		Amount:   strconv.FormatFloat(amount, 'f', -1, 64),
	}

	if fee > 0 {
		data.Fee = strconv.FormatFloat(fee, 'f', -1, 64)
	}

	if c == currency.XRP {
		data.AddrTag = addrTag
	}

	var result response
	bytesParams, _ := common.JSONEncode(data)
	postBodyParams := string(bytesParams)
	err := h.SendAuthenticatedHTTPPostRequest(http.MethodPost, huobihadaxWithdrawCreate, postBodyParams, &result)

	if result.ErrorMessage != "" {
		return 0, errors.New(result.ErrorMessage)
	}
	return result.WithdrawID, err
}

// CancelWithdraw cancels a withdraw request
func (h *HUOBIHADAX) CancelWithdraw(withdrawID int64) (int64, error) {
	type response struct {
		Response
		WithdrawID int64 `json:"data"`
	}

	vals := url.Values{}
	vals.Set("withdraw-id", strconv.FormatInt(withdrawID, 10))

	var result response
	endpoint := fmt.Sprintf(huobihadaxWithdrawCancel, strconv.FormatInt(withdrawID, 10))
	err := h.SendAuthenticatedHTTPRequest(http.MethodPost, endpoint, vals, &result)

	if result.ErrorMessage != "" {
		return 0, errors.New(result.ErrorMessage)
	}
	return result.WithdrawID, err
}

// SendHTTPRequest sends an unauthenticated HTTP request
func (h *HUOBIHADAX) SendHTTPRequest(path string, result interface{}) error {
	return h.SendPayload(http.MethodGet, path, nil, nil, result, false, false, h.Verbose, h.HTTPDebugging)
}

// SendAuthenticatedHTTPPostRequest sends authenticated requests to the HUOBI API
func (h *HUOBIHADAX) SendAuthenticatedHTTPPostRequest(method, endpoint, postBodyValues string, result interface{}) error {
	if !h.AllowAuthenticatedRequest() {
		return fmt.Errorf(exchange.WarningAuthenticatedRequestWithoutCredentialsSet, h.Name)
	}

	signatureParams := url.Values{}
	signatureParams.Set("AccessKeyId", h.API.Credentials.Key)
	signatureParams.Set("SignatureMethod", "HmacSHA256")
	signatureParams.Set("SignatureVersion", "2")
	signatureParams.Set("Timestamp", time.Now().UTC().Format("2006-01-02T15:04:05"))

	endpoint = fmt.Sprintf("/v%s/%s", huobihadaxAPIVersion, endpoint)
	payload := fmt.Sprintf("%s\napi.hadax.com\n%s\n%s",
		method, endpoint, signatureParams.Encode())

	headers := make(map[string]string)
	headers["Content-Type"] = "application/json"
	headers["Accept-Language"] = "zh-cn"

	hmac := crypto.GetHMAC(crypto.HashSHA256, []byte(payload), []byte(h.API.Credentials.Secret))
	signatureParams.Set("Signature", crypto.Base64Encode(hmac))

	urlPath := common.EncodeURLValues(fmt.Sprintf("%s%s", h.API.Endpoints.URL, endpoint),
		signatureParams)
	return h.SendPayload(method, urlPath, headers, bytes.NewBufferString(postBodyValues), result, true, false, h.Verbose, h.HTTPDebugging)
}

// SendAuthenticatedHTTPRequest sends authenticated requests to the HUOBI API
func (h *HUOBIHADAX) SendAuthenticatedHTTPRequest(method, endpoint string, values url.Values, result interface{}) error {
	if !h.AllowAuthenticatedRequest() {
		return fmt.Errorf(exchange.WarningAuthenticatedRequestWithoutCredentialsSet, h.Name)
	}

	values.Set("AccessKeyId", h.API.Credentials.Key)
	values.Set("SignatureMethod", "HmacSHA256")
	values.Set("SignatureVersion", "2")
	values.Set("Timestamp", time.Now().UTC().Format("2006-01-02T15:04:05"))

	endpoint = fmt.Sprintf("/v%s/%s", huobihadaxAPIVersion, endpoint)
	payload := fmt.Sprintf("%s\napi.hadax.com\n%s\n%s",
		method, endpoint, values.Encode())

	headers := make(map[string]string)
	headers["Content-Type"] = "application/x-www-form-urlencoded"

	hmac := crypto.GetHMAC(crypto.HashSHA256, []byte(payload), []byte(h.API.Credentials.Secret))
	values.Set("Signature", crypto.Base64Encode(hmac))

	urlPath := common.EncodeURLValues(fmt.Sprintf("%s%s", h.API.Endpoints.URL, endpoint),
		values)
	return h.SendPayload(method, urlPath, headers, bytes.NewBufferString(""), result, true, false, h.Verbose, h.HTTPDebugging)
}

// GetFee returns an estimate of fee based on type of transaction
func (h *HUOBIHADAX) GetFee(feeBuilder *exchange.FeeBuilder) (float64, error) {
	var fee float64
	if feeBuilder.FeeType == exchange.OfflineTradeFee || feeBuilder.FeeType == exchange.CryptocurrencyTradeFee {
		fee = calculateTradingFee(feeBuilder.Pair, feeBuilder.PurchasePrice, feeBuilder.Amount)
	}
	if fee < 0 {
		fee = 0
	}

	return fee, nil
}

func calculateTradingFee(c currency.Pair, price, amount float64) float64 {
	if c.IsCryptoFiatPair() {
		return 0.001 * price * amount
	}
	return 0.002 * price * amount
}

// GetDepositWithdrawalHistory returns deposit or withdrawal data
func (h *HUOBIHADAX) GetDepositWithdrawalHistory(associatedID, currency string, isDeposit bool, size int64) ([]History, error) {
	var resp = struct {
		Response
		Data []History `json:"data"`
	}{}

	vals := url.Values{}

	if isDeposit {
		vals.Set("type", "deposit")
	} else {
		vals.Set("type", "withdraw")
	}

	vals.Set("from", associatedID)
	vals.Set("size", strconv.FormatInt(size, 10))
	vals.Set("currency", strings.ToLower(currency))

	err := h.SendAuthenticatedHTTPRequest(http.MethodGet,
		huobiHadaxDepositAddress,
		vals,
		&resp)

	if resp.ErrorMessage != "" {
		return resp.Data, errors.New(resp.ErrorMessage)
	}
	return resp.Data, err
}<|MERGE_RESOLUTION|>--- conflicted
+++ resolved
@@ -8,29 +8,15 @@
 	"net/http"
 	"net/url"
 	"strconv"
-<<<<<<< HEAD
 	"strings"
-	"sync"
 	"time"
 
-	"github.com/gorilla/websocket"
-	"github.com/thrasher-/gocryptotrader/common"
-	"github.com/thrasher-/gocryptotrader/common/crypto"
-	"github.com/thrasher-/gocryptotrader/currency"
-	exchange "github.com/thrasher-/gocryptotrader/exchanges"
-	log "github.com/thrasher-/gocryptotrader/logger"
-=======
-	"time"
-
 	"github.com/thrasher-corp/gocryptotrader/common"
-	"github.com/thrasher-corp/gocryptotrader/config"
+	"github.com/thrasher-corp/gocryptotrader/common/crypto"
 	"github.com/thrasher-corp/gocryptotrader/currency"
 	exchange "github.com/thrasher-corp/gocryptotrader/exchanges"
-	"github.com/thrasher-corp/gocryptotrader/exchanges/request"
-	"github.com/thrasher-corp/gocryptotrader/exchanges/ticker"
 	"github.com/thrasher-corp/gocryptotrader/exchanges/wshandler"
 	log "github.com/thrasher-corp/gocryptotrader/logger"
->>>>>>> 2078ba90
 )
 
 const (
@@ -80,117 +66,6 @@
 	exchange.Base
 }
 
-<<<<<<< HEAD
-=======
-// SetDefaults sets default values for the exchange
-func (h *HUOBIHADAX) SetDefaults() {
-	h.Name = "HuobiHadax"
-	h.Enabled = false
-	h.Fee = 0
-	h.Verbose = false
-	h.RESTPollingDelay = 10
-	h.APIWithdrawPermissions = exchange.AutoWithdrawCryptoWithSetup |
-		exchange.NoFiatWithdrawals
-	h.RequestCurrencyPairFormat.Delimiter = ""
-	h.RequestCurrencyPairFormat.Uppercase = false
-	h.ConfigCurrencyPairFormat.Delimiter = "-"
-	h.ConfigCurrencyPairFormat.Uppercase = true
-	h.AssetTypes = []string{ticker.Spot}
-	h.SupportsAutoPairUpdating = true
-	h.SupportsRESTTickerBatching = false
-	h.Requester = request.New(h.Name,
-		request.NewRateLimit(time.Second*10, huobihadaxAuthRate),
-		request.NewRateLimit(time.Second*10, huobihadaxUnauthRate),
-		common.NewHTTPClientWithTimeout(exchange.DefaultHTTPTimeout))
-	h.APIUrlDefault = huobihadaxAPIURL
-	h.APIUrl = h.APIUrlDefault
-	h.Websocket = wshandler.New()
-	h.Websocket.Functionality = wshandler.WebsocketKlineSupported |
-		wshandler.WebsocketTradeDataSupported |
-		wshandler.WebsocketOrderbookSupported |
-		wshandler.WebsocketSubscribeSupported |
-		wshandler.WebsocketUnsubscribeSupported |
-		wshandler.WebsocketAuthenticatedEndpointsSupported |
-		wshandler.WebsocketAccountDataSupported |
-		wshandler.WebsocketMessageCorrelationSupported
-	h.WebsocketResponseMaxLimit = exchange.DefaultWebsocketResponseMaxLimit
-	h.WebsocketResponseCheckTimeout = exchange.DefaultWebsocketResponseCheckTimeout
-
-}
-
-// Setup sets user configuration
-func (h *HUOBIHADAX) Setup(exch *config.ExchangeConfig) {
-	if !exch.Enabled {
-		h.SetEnabled(false)
-	} else {
-		h.Enabled = true
-		h.AuthenticatedAPISupport = exch.AuthenticatedAPISupport
-		h.AuthenticatedWebsocketAPISupport = exch.AuthenticatedWebsocketAPISupport
-		h.SetAPIKeys(exch.APIKey, exch.APISecret, "", false)
-		h.APIAuthPEMKeySupport = exch.APIAuthPEMKeySupport
-		h.APIAuthPEMKey = exch.APIAuthPEMKey
-		h.SetHTTPClientTimeout(exch.HTTPTimeout)
-		h.SetHTTPClientUserAgent(exch.HTTPUserAgent)
-		h.RESTPollingDelay = exch.RESTPollingDelay
-		h.Verbose = exch.Verbose
-		h.HTTPDebugging = exch.HTTPDebugging
-		h.BaseCurrencies = exch.BaseCurrencies
-		h.AvailablePairs = exch.AvailablePairs
-		h.EnabledPairs = exch.EnabledPairs
-		err := h.SetCurrencyPairFormat()
-		if err != nil {
-			log.Fatal(err)
-		}
-		err = h.SetAssetTypes()
-		if err != nil {
-			log.Fatal(err)
-		}
-		err = h.SetAutoPairDefaults()
-		if err != nil {
-			log.Fatal(err)
-		}
-		err = h.SetAPIURL(exch)
-		if err != nil {
-			log.Fatal(err)
-		}
-		err = h.SetClientProxyAddress(exch.ProxyAddress)
-		if err != nil {
-			log.Fatal(err)
-		}
-		err = h.Websocket.Setup(h.WsConnect,
-			h.Subscribe,
-			h.Unsubscribe,
-			exch.Name,
-			exch.Websocket,
-			exch.Verbose,
-			HuobiHadaxSocketIOAddress,
-			exch.WebsocketURL,
-			exch.AuthenticatedWebsocketAPISupport)
-		if err != nil {
-			log.Fatal(err)
-		}
-		h.WebsocketConn = &wshandler.WebsocketConnection{
-			ExchangeName:         h.Name,
-			URL:                  HuobiHadaxSocketIOAddress,
-			ProxyURL:             h.Websocket.GetProxyAddress(),
-			Verbose:              h.Verbose,
-			RateLimit:            rateLimit,
-			ResponseCheckTimeout: exch.WebsocketResponseCheckTimeout,
-			ResponseMaxLimit:     exch.WebsocketResponseMaxLimit,
-		}
-		h.AuthenticatedWebsocketConn = &wshandler.WebsocketConnection{
-			ExchangeName:         h.Name,
-			URL:                  wsAccountsOrdersURL,
-			ProxyURL:             h.Websocket.GetProxyAddress(),
-			Verbose:              h.Verbose,
-			RateLimit:            rateLimit,
-			ResponseCheckTimeout: exch.WebsocketResponseCheckTimeout,
-			ResponseMaxLimit:     exch.WebsocketResponseMaxLimit,
-		}
-	}
-}
-
->>>>>>> 2078ba90
 // GetSpotKline returns kline data
 // KlinesRequestParams holds the Kline request params
 func (h *HUOBIHADAX) GetSpotKline(arg KlinesRequestParams) ([]KlineItem, error) {
