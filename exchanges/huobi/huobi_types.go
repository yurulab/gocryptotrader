--- conflicted
+++ resolved
@@ -29,15 +29,10 @@
 	Bid     []float64 `json:"bid"`
 }
 
-<<<<<<< HEAD
-type OrderBookDataRequestParamsType string
-
-=======
 // OrderBookDataRequestParamsType var for request param types
 type OrderBookDataRequestParamsType string
 
 // vars for OrderBookDataRequestParamsTypes
->>>>>>> fb4e2d14
 var (
 	OrderBookDataRequestParamsTypeNone  = OrderBookDataRequestParamsType("")
 	OrderBookDataRequestParamsTypeStep0 = OrderBookDataRequestParamsType("step0")
@@ -50,13 +45,8 @@
 
 // OrderBookDataRequestParams represents Klines request data.
 type OrderBookDataRequestParams struct {
-<<<<<<< HEAD
 	Symbol string                         `json:"symbol"` //必填项，交易对:LTCBTC,BTCUSDT
 	Type   OrderBookDataRequestParamsType `json:"type"`   //step0, step1, step2, step3, step4, step5（合并深度0-5）；step0时，不合并深度
-=======
-	Symbol string                         `json:"symbol"` // Required; example LTCBTC,BTCUSDT
-	Type   OrderBookDataRequestParamsType `json:"type"`   // step0, step1, step2, step3, step4, step5 (combined depth 0-5); when step0, no depth is merged
->>>>>>> fb4e2d14
 }
 
 // Orderbook stores the orderbook data
@@ -203,7 +193,6 @@
 	List     []AccountBalance `json:"list"`
 }
 
-<<<<<<< HEAD
 //-----------
 
 // SpotNewOrderRequestParams 下订单的请求参数
@@ -216,33 +205,7 @@
 	Type      SpotNewOrderRequestParamsType `json:"type"`       // 订单类型, buy-market: 市价买, sell-market: 市价卖, buy-limit: 限价买, sell-limit: 限价卖
 }
 
-// SpotNewOrderRequestParamsType 火币交易类型
-type SpotNewOrderRequestParamsType string
-
-var (
-	// SpotNewOrderRequestTypeBuyMarkdt 市价买
-	SpotNewOrderRequestTypeBuyMarkdt = SpotNewOrderRequestParamsType("buy-market")
-
-	// SpotNewOrderRequestTypeSellMarkdt 市价卖
-	SpotNewOrderRequestTypeSellMarkdt = SpotNewOrderRequestParamsType("sell-market")
-
-	// SpotNewOrderRequestTypeBuyLimit 限价买
-	SpotNewOrderRequestTypeBuyLimit = SpotNewOrderRequestParamsType("buy-limit")
-
-	// SpotNewOrderRequestTypeSellLimit 限价卖
-=======
-// SpotNewOrderRequestParams holds the params required to place
-// an order
-type SpotNewOrderRequestParams struct {
-	AccountID int                           `json:"account-id"` // Account ID, obtained using the accounts method. Curency trades use the accountid of the ‘spot’ account; for loan asset transactions, please use the accountid of the ‘margin’ account.
-	Amount    float64                       `json:"amount"`     // The limit price indicates the quantity of the order, the market price indicates how much to buy when the order is paid, and the market price indicates how much the coin is sold when the order is sold.
-	Price     float64                       `json:"price"`      // Order price, market price does not use  this parameter
-	Source    string                        `json:"source"`     // Order source, api: API call, margin-api: loan asset transaction
-	Symbol    string                        `json:"symbol"`     // The symbol to use; example btcusdt, bccbtc......
-	Type      SpotNewOrderRequestParamsType `json:"type"`       // 订单类型, buy-market: 市价买, sell-market: 市价卖, buy-limit: 限价买, sell-limit: 限价卖
-}
-
-// SpotNewOrderRequestParamsType order type
+// SpotNewOrderRequestParamsType order types
 type SpotNewOrderRequestParamsType string
 
 var (
@@ -255,8 +218,7 @@
 	// SpotNewOrderRequestTypeBuyLimit buy limit order
 	SpotNewOrderRequestTypeBuyLimit = SpotNewOrderRequestParamsType("buy-limit")
 
-	// SpotNewOrderRequestTypeSellLimit sell lmit order
->>>>>>> fb4e2d14
+	// SpotNewOrderRequestTypeSellLimit sell limit order
 	SpotNewOrderRequestTypeSellLimit = SpotNewOrderRequestParamsType("sell-limit")
 )
 
@@ -264,7 +226,6 @@
 
 // KlinesRequestParams represents Klines request data.
 type KlinesRequestParams struct {
-<<<<<<< HEAD
 	Symbol string       //交易对, btcusdt, bccbtc......
 	Period TimeInterval //K线类型, 1min, 5min, 15min......
 	Size   int          //获取数量, [1-2000]
@@ -273,17 +234,6 @@
 // TimeInterval 火币获取 K线的时间段枚举
 type TimeInterval string
 
-=======
-	Symbol string       // Symbol to be used; example btcusdt, bccbtc......
-	Period TimeInterval // Kline time interval; 1min, 5min, 15min......
-	Size   int          // Size; [1-2000]
-}
-
-// TimeInterval base type
-type TimeInterval string
-
-// TimeInterval vars
->>>>>>> fb4e2d14
 var (
 	TimeIntervalMinute         = TimeInterval("1min")
 	TimeIntervalFiveMinutes    = TimeInterval("5min")
