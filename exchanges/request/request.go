package request

import (
	"errors"
	"fmt"
	"io"
	"io/ioutil"
	"log"
	"net/http"
	"sync"
	"time"

	"github.com/thrasher-/gocryptotrader/common"
)

var supportedMethods = []string{"GET", "POST", "HEAD", "PUT", "DELETE", "OPTIONS", "CONNECT"}

const (
	maxRequestJobs = 50
)

// Requester struct for the request client
type Requester struct {
	HTTPClient    *http.Client
	UnauthLimit   *RateLimit
	AuthLimit     *RateLimit
	Name          string
	Cycle         time.Time
	m             sync.Mutex
	Jobs          chan Job
	WorkerStarted bool
}

// RateLimit struct
type RateLimit struct {
	Duration time.Duration
	Rate     int
	Requests int
	Mutex    sync.Mutex
}

// JobResult holds a request job result
type JobResult struct {
	Error  error
	Result interface{}
}

// Job holds a request job
type Job struct {
	Request     *http.Request
	Method      string
	Path        string
	Headers     map[string]string
	Body        io.Reader
	Result      interface{}
	JobResult   chan *JobResult
	AuthRequest bool
	Verbose     bool
}

// NewRateLimit creates a new RateLimit
func NewRateLimit(d time.Duration, rate int) *RateLimit {
	return &RateLimit{Duration: d, Rate: rate}
}

// ToString returns the rate limiter in string notation
func (r *RateLimit) ToString() string {
	return fmt.Sprintf("Rate limiter set to %d requests per %v", r.Rate, r.Duration)
}

// GetRate returns the ratelimit rate
func (r *RateLimit) GetRate() int {
	r.Mutex.Lock()
	defer r.Mutex.Unlock()
	return r.Rate
}

// SetRate sets the ratelimit rate
func (r *RateLimit) SetRate(rate int) {
	r.Mutex.Lock()
	defer r.Mutex.Unlock()
	r.Rate = rate
}

// GetRequests returns the number of requests for the ratelimit
func (r *RateLimit) GetRequests() int {
	r.Mutex.Lock()
	defer r.Mutex.Unlock()
	return r.Requests
}

// SetRequests sets requests counter for the rateliit
func (r *RateLimit) SetRequests(l int) {
	r.Mutex.Lock()
	defer r.Mutex.Unlock()
	r.Requests = l
}

// SetDuration sets the duration for the ratelimit
func (r *RateLimit) SetDuration(d time.Duration) {
	r.Mutex.Lock()
	defer r.Mutex.Unlock()
	r.Duration = d
}

// GetDuration gets the duration for the ratelimit
func (r *RateLimit) GetDuration() time.Duration {
	r.Mutex.Lock()
	defer r.Mutex.Unlock()
	return r.Duration
}

// StartCycle restarts the cycle time and requests counters
func (r *Requester) StartCycle() {
	r.Cycle = time.Now()
	r.AuthLimit.SetRequests(0)
	r.UnauthLimit.SetRequests(0)
}

// IsRateLimited returns whether or not the request Requester is rate limited
func (r *Requester) IsRateLimited(auth bool) bool {
	if auth {
		// fmt.Println(r.AuthLimit.GetRequests())
		if r.AuthLimit.GetRequests() >= r.AuthLimit.GetRate() && r.IsValidCycle(auth) {
			return true
		}
	} else {
		if r.UnauthLimit.GetRequests() >= r.UnauthLimit.GetRate() && r.IsValidCycle(auth) {
			return true
		}
	}
	return false
}

// RequiresRateLimiter returns whether or not the request Requester requires a rate limiter
func (r *Requester) RequiresRateLimiter() bool {
	if r.AuthLimit.GetRate() != 0 || r.UnauthLimit.GetRate() != 0 {
		return true
	}
	return false
}

// IncrementRequests increments the ratelimiter request counter for either auth or unauth
// requests 增量计数器
func (r *Requester) IncrementRequests(auth bool) {
	if auth {
		reqs := r.AuthLimit.GetRequests()
		reqs++
		r.AuthLimit.SetRequests(reqs)
		return
	}

	reqs := r.UnauthLimit.GetRequests()
	reqs++
	r.UnauthLimit.SetRequests(reqs)
}

// DecrementRequests decrements the ratelimiter request counter for either auth or unauth
// requests 减量计数器
func (r *Requester) DecrementRequests(auth bool) {
	if auth {

		reqs := r.AuthLimit.GetRequests()
		reqs--
		r.AuthLimit.SetRequests(reqs)
		return
	}

	reqs := r.AuthLimit.GetRequests()
	reqs--
	r.UnauthLimit.SetRequests(reqs)
}

// SetRateLimit sets the request Requester ratelimiter
func (r *Requester) SetRateLimit(auth bool, duration time.Duration, rate int) {
	if auth {
		r.AuthLimit.SetRate(rate)
		r.AuthLimit.SetDuration(duration)
		return
	}
	r.UnauthLimit.SetRate(rate)
	r.UnauthLimit.SetDuration(duration)
}

// GetRateLimit gets the request Requester ratelimiter
func (r *Requester) GetRateLimit(auth bool) *RateLimit {
	if auth {
		return r.AuthLimit
	}
	return r.UnauthLimit
}

// New returns a new Requester
func New(name string, authLimit, unauthLimit *RateLimit, httpRequester *http.Client) *Requester {
	return &Requester{
		HTTPClient:  httpRequester,
		UnauthLimit: unauthLimit,
		AuthLimit:   authLimit,
		Name:        name,
		Jobs:        make(chan Job, maxRequestJobs),
	}
}

// IsValidMethod returns whether the supplied method is supported
func IsValidMethod(method string) bool {
	return common.StringDataCompareUpper(supportedMethods, method)
}

// IsValidCycle checks to see whether the current request cycle is valid or not
func (r *Requester) IsValidCycle(auth bool) bool {
	if auth {
		if time.Since(r.Cycle) < r.AuthLimit.GetDuration() {
			return true
		}
	} else {
		if time.Since(r.Cycle) < r.UnauthLimit.GetDuration() {
			return true
		}
	}

	r.StartCycle()
	return false
}

func (r *Requester) checkRequest(method, path string, body io.Reader, headers map[string]string) (*http.Request, error) {
	req, err := http.NewRequest(method, path, body)
	if err != nil {
		return nil, err
	}

	for k, v := range headers {
		req.Header.Add(k, v)
	}

	return req, nil
}

// DoRequest performs a HTTP/HTTPS request with the supplied params
func (r *Requester) DoRequest(req *http.Request, method, path string, headers map[string]string, body io.Reader, result interface{}, authRequest, verbose bool) error {
	if verbose {
		log.Printf("%s exchange request path: %s requires rate limiter: %v", r.Name, path, r.RequiresRateLimiter())
	}

	resp, err := r.HTTPClient.Do(req)

	if err != nil {
		if r.RequiresRateLimiter() {
			r.DecrementRequests(authRequest)
		}

		return err
	}
	if resp == nil {
		if r.RequiresRateLimiter() {
			r.DecrementRequests(authRequest)
		}
		return errors.New("resp is nil")
	}

	contents, err := ioutil.ReadAll(resp.Body)
	if err != nil {
		return err
	}

	resp.Body.Close()
	if verbose {
		log.Printf("%s exchange raw response: %s", r.Name, string(contents[:]))
	}

	// fmt.Println(common.JSONDecode(contents, result))

	if result != nil {
		return common.JSONDecode(contents, result)
	}

	return nil
}

func (r *Requester) worker() {
	for {
		for x := range r.Jobs {
			if !r.IsRateLimited(x.AuthRequest) {
				r.IncrementRequests(x.AuthRequest)

				err := r.DoRequest(x.Request, x.Method, x.Path, x.Headers, x.Body, x.Result, x.AuthRequest, x.Verbose)
				x.JobResult <- &JobResult{
					Error:  err,
					Result: x.Result,
				}
			} else {
				limit := r.GetRateLimit(x.AuthRequest)
				diff := limit.GetDuration() - time.Since(r.Cycle)
				if x.Verbose {
					log.Printf("%s request. Rate limited! Sleeping for %v", r.Name, diff)
				}
				time.Sleep(diff)

				for {
					if !r.IsRateLimited(x.AuthRequest) {
						r.IncrementRequests(x.AuthRequest)

						if x.Verbose {
							log.Printf("%s request. No longer rate limited! Doing request", r.Name)
						}

						err := r.DoRequest(x.Request, x.Method, x.Path, x.Headers, x.Body, x.Result, x.AuthRequest, x.Verbose)
						x.JobResult <- &JobResult{
							Error:  err,
							Result: x.Result,
						}
						break
					}
				}
			}
		}
	}
}

// SendPayload handles sending HTTP/HTTPS requests
func (r *Requester) SendPayload(method, path string, headers map[string]string, body io.Reader, result interface{}, authRequest, verbose bool) error {
	if r == nil || r.Name == "" {
		return errors.New("not initiliased, SetDefaults() called before making request?")
	}

	if !IsValidMethod(method) {
		return fmt.Errorf("incorrect method supplied %s: supported %s", method, supportedMethods)
	}

	if path == "" {
		return errors.New("invalid path")
	}

	req, err := r.checkRequest(method, path, body, headers)
	if err != nil {
		return err
	}

	if !r.RequiresRateLimiter() {
		return r.DoRequest(req, method, path, headers, body, result, authRequest, verbose)
	}

	if len(r.Jobs) == maxRequestJobs {
		return errors.New("max request jobs reached")
	}

	r.m.Lock()
	if !r.WorkerStarted {
		r.StartCycle()
		r.WorkerStarted = true
		go r.worker()
	}
	r.m.Unlock()

<<<<<<< HEAD
	if !r.IsRateLimited(authRequest) && r.IsValidCycle(authRequest) {
		r.IncrementRequests(authRequest)
		err := r.DoRequest(req, method, path, headers, body, result, authRequest, verbose)
		return err

=======
	jobResult := make(chan *JobResult)

	newJob := Job{
		Request:     req,
		Method:      method,
		Path:        path,
		Headers:     headers,
		Body:        body,
		Result:      result,
		JobResult:   jobResult,
		AuthRequest: authRequest,
		Verbose:     verbose,
>>>>>>> 6cbcd145
	}

	if verbose {
		log.Printf("%s request. Attaching new job.", r.Name)
	}
	r.Jobs <- newJob

	if verbose {
		log.Printf("%s request. Waiting for job to complete.", r.Name)
	}
	resp := <-newJob.JobResult

	if verbose {
		log.Printf("%s request. Job complete.", r.Name)
	}
	return resp.Error
}<|MERGE_RESOLUTION|>--- conflicted
+++ resolved
@@ -10,7 +10,7 @@
 	"sync"
 	"time"
 
-	"github.com/thrasher-/gocryptotrader/common"
+	"github.com/idoall/gocryptotrader/common"
 )
 
 var supportedMethods = []string{"GET", "POST", "HEAD", "PUT", "DELETE", "OPTIONS", "CONNECT"}
@@ -351,13 +351,6 @@
 	}
 	r.m.Unlock()
 
-<<<<<<< HEAD
-	if !r.IsRateLimited(authRequest) && r.IsValidCycle(authRequest) {
-		r.IncrementRequests(authRequest)
-		err := r.DoRequest(req, method, path, headers, body, result, authRequest, verbose)
-		return err
-
-=======
 	jobResult := make(chan *JobResult)
 
 	newJob := Job{
@@ -370,7 +363,6 @@
 		JobResult:   jobResult,
 		AuthRequest: authRequest,
 		Verbose:     verbose,
->>>>>>> 6cbcd145
 	}
 
 	if verbose {
